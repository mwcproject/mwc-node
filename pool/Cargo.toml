--- conflicted
+++ resolved
@@ -1,15 +1,8 @@
 [package]
-<<<<<<< HEAD
-name = "grin_pool"
-version = "5.3.3"
-authors = ["Grin Developers <mimblewimble@lists.launchpad.net>"]
-description = "Chain implementation for grin, a simple, private and scalable cryptocurrency implementation based on the MimbleWimble chain format."
-=======
 name = "mwc_pool"
 version = "5.3.5"
 authors = ["Mwc Developers <info@mwc.mw>"]
 description = "Chain implementation for mwc, a simple, private and scalable cryptocurrency implementation based on the MimbleWimble chain format."
->>>>>>> 6c3e6c17
 license = "Apache-2.0"
 repository = "https://github.com/mwcproject/mwc-node"
 keywords = [ "crypto", "mwc", "mimblewimble" ]
@@ -26,18 +19,9 @@
 log = "0.4"
 chrono = "0.4.11"
 
-<<<<<<< HEAD
-grin_core = { path = "../core", version = "5.3.3" }
-grin_keychain = { path = "../keychain", version = "5.3.3" }
-grin_util = { path = "../util", version = "5.3.3" }
-
-[dev-dependencies]
-grin_chain = { path = "../chain", version = "5.3.3" }
-=======
 mwc_core = { path = "../core", version = "5.3.5" }
 mwc_keychain = { path = "../keychain", version = "5.3.5" }
 mwc_util = { path = "../util", version = "5.3.5" }
 
 [dev-dependencies]
-mwc_chain = { path = "../chain", version = "5.3.5" }
->>>>>>> 6c3e6c17
+mwc_chain = { path = "../chain", version = "5.3.5" }
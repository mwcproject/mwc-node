[package]
name = "grin"
<<<<<<< HEAD
version = "2.3.3-beta.2"
=======
version = "2.3.3-beta.1"
>>>>>>> c88c65c8
authors = ["Grin Developers <mimblewimble@lists.launchpad.net>"]
description = "Simple, private and scalable cryptocurrency implementation based on the MimbleWimble chain format."
license = "Apache-2.0"
repository = "https://github.com/mwcproject/mwc-node"
keywords = [ "crypto", "grin", "mimblewimble" ]
readme = "README.md"
exclude = ["**/*.grin", "**/*.grin2"]
build = "src/build/build.rs"
edition = "2018"

[workspace]
members = ["api", "chain", "config", "core", "keychain", "p2p", "servers", "store", "util", "pool"]
exclude = ["etc/gen_gen"]

[[bin]]
name = "mwc"
path = "src/bin/grin.rs"

[dependencies]
blake2-rfc = "0.2"
chrono = "0.4.4"
clap = { version = "2.31", features = ["yaml"] }
ctrlc = { version = "3.1", features = ["termination"] }
humansize = "1.1.0"
serde = "1"
serde_json = "1"
log = "0.4"
term = "0.5"
failure = "0.1"
failure_derive = "0.1"

grin_api = { path = "./api", version = "2.3.3-beta.1" }
grin_config = { path = "./config", version = "2.3.3-beta.1" }
<<<<<<< HEAD
grin_chain = { path = "./chain", version = "2.3.3-beta.1" }
=======
>>>>>>> c88c65c8
grin_core = { path = "./core", version = "2.3.3-beta.1" }
grin_keychain = { path = "./keychain", version = "2.3.3-beta.1" }
grin_p2p = { path = "./p2p", version = "2.3.3-beta.1" }
grin_servers = { path = "./servers", version = "2.3.3-beta.1" }
grin_util = { path = "./util", version = "2.3.3-beta.1" }

[target.'cfg(windows)'.dependencies]
cursive = { version = "0.11", default-features = false, features = ["pancurses-backend"] }
[target.'cfg(windows)'.dependencies.pancurses]
version = "0.16.0"
features = ["win32"]
[target.'cfg(unix)'.dependencies]
cursive = "0.12"

[build-dependencies]
built = "0.3"

[dev-dependencies]
grin_chain = { path = "./chain", version = "2.3.3-beta.1" }
grin_store = { path = "./store", version = "2.3.3-beta.1" }<|MERGE_RESOLUTION|>--- conflicted
+++ resolved
@@ -1,10 +1,6 @@
 [package]
 name = "grin"
-<<<<<<< HEAD
-version = "2.3.3-beta.2"
-=======
 version = "2.3.3-beta.1"
->>>>>>> c88c65c8
 authors = ["Grin Developers <mimblewimble@lists.launchpad.net>"]
 description = "Simple, private and scalable cryptocurrency implementation based on the MimbleWimble chain format."
 license = "Apache-2.0"
@@ -38,10 +34,7 @@
 
 grin_api = { path = "./api", version = "2.3.3-beta.1" }
 grin_config = { path = "./config", version = "2.3.3-beta.1" }
-<<<<<<< HEAD
 grin_chain = { path = "./chain", version = "2.3.3-beta.1" }
-=======
->>>>>>> c88c65c8
 grin_core = { path = "./core", version = "2.3.3-beta.1" }
 grin_keychain = { path = "./keychain", version = "2.3.3-beta.1" }
 grin_p2p = { path = "./p2p", version = "2.3.3-beta.1" }

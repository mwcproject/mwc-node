[package]
<<<<<<< HEAD
name = "grin_api"
version = "5.3.3"
authors = ["Grin Developers <mimblewimble@lists.launchpad.net>"]
description = "APIs for grin, a simple, private and scalable cryptocurrency implementation based on the MimbleWimble chain format."
=======
name = "mwc_api"
version = "5.3.5"
authors = ["Mwc Developers <info@mwc.mw>"]
description = "APIs for mwc, a simple, private and scalable cryptocurrency implementation based on the MimbleWimble chain format."
>>>>>>> 6c3e6c17
license = "Apache-2.0"
repository = "https://github.com/mwcproject/mwc-node"
keywords = [ "crypto", "mwc", "mimblewimble" ]
workspace = ".."
edition = "2018"

[dependencies]
easy-jsonrpc-mw = "0.5.4"
hyper = "0.13"
lazy_static = "1"
regex = "1"
ring = "0.16"
serde = "1"
serde_derive = "1"
serde_json = "1"
thiserror = "1"
log = "0.4"
tokio = { version = "0.2", features = ["full"] }
tokio-rustls = "0.13"
http = "0.2"
hyper-timeout = "0.3"
futures = "0.3"
rustls = "0.17"
url = "2.1"
bytes = "0.5"
chrono = { version = "0.4.11", features = ["serde"] }

<<<<<<< HEAD
grin_core = { path = "../core", version = "5.3.3" }
grin_chain = { path = "../chain", version = "5.3.3" }
grin_p2p = { path = "../p2p", version = "5.3.3" }
grin_pool = { path = "../pool", version = "5.3.3" }
grin_store = { path = "../store", version = "5.3.3" }
grin_util = { path = "../util", version = "5.3.3" }
=======
mwc_core = { path = "../core", version = "5.3.5" }
mwc_chain = { path = "../chain", version = "5.3.5" }
mwc_p2p = { path = "../p2p", version = "5.3.5" }
mwc_pool = { path = "../pool", version = "5.3.5" }
mwc_store = { path = "../store", version = "5.3.5" }
mwc_util = { path = "../util", version = "5.3.5" }
>>>>>>> 6c3e6c17

# NOTE. We can't have hyper-rustls the same version for Android and non android. because if how rust builds dependency.
# Android must have v0.20+
[target.'cfg(not(target_os = "android"))'.dependencies]
hyper-rustls = "0.20"

[target.'cfg(target_os = "android")'.dependencies]
hyper-rustls = { version = "0.21", default-features = false, features = ["webpki-tokio"] }<|MERGE_RESOLUTION|>--- conflicted
+++ resolved
@@ -1,15 +1,8 @@
 [package]
-<<<<<<< HEAD
-name = "grin_api"
-version = "5.3.3"
-authors = ["Grin Developers <mimblewimble@lists.launchpad.net>"]
-description = "APIs for grin, a simple, private and scalable cryptocurrency implementation based on the MimbleWimble chain format."
-=======
 name = "mwc_api"
 version = "5.3.5"
 authors = ["Mwc Developers <info@mwc.mw>"]
 description = "APIs for mwc, a simple, private and scalable cryptocurrency implementation based on the MimbleWimble chain format."
->>>>>>> 6c3e6c17
 license = "Apache-2.0"
 repository = "https://github.com/mwcproject/mwc-node"
 keywords = [ "crypto", "mwc", "mimblewimble" ]
@@ -37,21 +30,12 @@
 bytes = "0.5"
 chrono = { version = "0.4.11", features = ["serde"] }
 
-<<<<<<< HEAD
-grin_core = { path = "../core", version = "5.3.3" }
-grin_chain = { path = "../chain", version = "5.3.3" }
-grin_p2p = { path = "../p2p", version = "5.3.3" }
-grin_pool = { path = "../pool", version = "5.3.3" }
-grin_store = { path = "../store", version = "5.3.3" }
-grin_util = { path = "../util", version = "5.3.3" }
-=======
 mwc_core = { path = "../core", version = "5.3.5" }
 mwc_chain = { path = "../chain", version = "5.3.5" }
 mwc_p2p = { path = "../p2p", version = "5.3.5" }
 mwc_pool = { path = "../pool", version = "5.3.5" }
 mwc_store = { path = "../store", version = "5.3.5" }
 mwc_util = { path = "../util", version = "5.3.5" }
->>>>>>> 6c3e6c17
 
 # NOTE. We can't have hyper-rustls the same version for Android and non android. because if how rust builds dependency.
 # Android must have v0.20+

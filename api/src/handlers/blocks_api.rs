// Copyright 2019 The Grin Developers
//
// Licensed under the Apache License, Version 2.0 (the "License");
// you may not use this file except in compliance with the License.
// You may obtain a copy of the License at
//
//     http://www.apache.org/licenses/LICENSE-2.0
//
// Unless required by applicable law or agreed to in writing, software
// distributed under the License is distributed on an "AS IS" BASIS,
// WITHOUT WARRANTIES OR CONDITIONS OF ANY KIND, either express or implied.
// See the License for the specific language governing permissions and
// limitations under the License.
use super::utils::{get_output, get_output_v2, w};
use crate::chain;
use crate::core::core::hash::Hash;
use crate::core::core::hash::Hashed;
use crate::rest::*;
use crate::router::{Handler, ResponseFuture};
use crate::types::*;
use crate::util;
use crate::web::*;
use failure::ResultExt;
use hyper::{Body, Request, StatusCode};
use regex::Regex;
use std::sync::Weak;

/// Gets block headers given either a hash or height or an output commit.
/// GET /v1/headers/<hash>
/// GET /v1/headers/<height>
/// GET /v1/headers/<output commit>
///
pub struct HeaderHandler {
	pub chain: Weak<chain::Chain>,
}

impl HeaderHandler {
	fn get_header(&self, input: String) -> Result<BlockHeaderPrintable, Error> {
		// will fail quick if the provided isn't a commitment
		if let Ok(h) = self.get_header_for_output(input.clone()) {
			return Ok(h);
		}
		if let Ok(height) = input.parse() {
			match w(&self.chain)?.get_header_by_height(height) {
				Ok(header) => return Ok(BlockHeaderPrintable::from_header(&header)),
				Err(_) => return Err(ErrorKind::NotFound)?,
			}
		}
		check_block_param(&input)?;
		let vec = util::from_hex(input)
			.map_err(|e| ErrorKind::Argument(format!("invalid input: {}", e)))?;
		let h = Hash::from_vec(&vec);
		let header = w(&self.chain)?
			.get_block_header(&h)
			.context(ErrorKind::NotFound)?;
		Ok(BlockHeaderPrintable::from_header(&header))
	}

	fn get_header_for_output(&self, commit_id: String) -> Result<BlockHeaderPrintable, Error> {
		let oid = get_output(&self.chain, &commit_id)?.1;
		match w(&self.chain)?.get_header_for_output(&oid) {
			Ok(header) => Ok(BlockHeaderPrintable::from_header(&header)),
			Err(_) => Err(ErrorKind::NotFound)?,
		}
	}

	pub fn get_header_v2(&self, h: &Hash) -> Result<BlockHeaderPrintable, Error> {
		let chain = w(&self.chain)?;
		let header = chain.get_block_header(h).context(ErrorKind::NotFound)?;
		return Ok(BlockHeaderPrintable::from_header(&header));
	}

	// Try to get hash from height, hash or output commit
	pub fn parse_inputs(
		&self,
		height: Option<u64>,
		hash: Option<Hash>,
		commit: Option<String>,
	) -> Result<Hash, Error> {
		if let Some(height) = height {
			match w(&self.chain)?.get_header_by_height(height) {
				Ok(header) => return Ok(header.hash()),
				Err(_) => return Err(ErrorKind::NotFound)?,
			}
		}
		if let Some(hash) = hash {
			return Ok(hash);
		}
		if let Some(commit) = commit {
			let oid = get_output_v2(&self.chain, &commit, false, false)?.1;
			match w(&self.chain)?.get_header_for_output(&oid) {
				Ok(header) => return Ok(header.hash()),
				Err(_) => return Err(ErrorKind::NotFound)?,
			}
		}
		return Err(ErrorKind::Argument(
			"not a valid hash, height or output commit".to_owned(),
		))?;
	}
}

impl Handler for HeaderHandler {
	fn get(&self, req: Request<Body>) -> ResponseFuture {
		let el = right_path_element!(req);
		result_to_response(self.get_header(el.to_string()))
	}
}

/// Gets block details given either a hash or an unspent commit
/// GET /v1/blocks/<hash>
/// GET /v1/blocks/<height>
/// GET /v1/blocks/<commit>
///
/// Optionally return results as "compact blocks" by passing "?compact" query
/// param GET /v1/blocks/<hash>?compact
///
/// Optionally turn off the Merkle proof extraction by passing "?no_merkle_proof" query
/// param GET /v1/blocks/<hash>?no_merkle_proof
pub struct BlockHandler {
	pub chain: Weak<chain::Chain>,
}

impl BlockHandler {
<<<<<<< HEAD
	fn get_block(&self, h: &Hash, include_merkle_proof: bool) -> Result<BlockPrintable, Error> {
=======
	pub fn get_block(
		&self,
		h: &Hash,
		include_proof: bool,
		include_merkle_proof: bool,
	) -> Result<BlockPrintable, Error> {
>>>>>>> 3d0c9afc
		let chain = w(&self.chain)?;
		let block = chain.get_block(h).context(ErrorKind::NotFound)?;
		BlockPrintable::from_block(&block, chain, false, include_merkle_proof)
			.map_err(|_| ErrorKind::Internal("chain error".to_owned()).into())
	}

	fn get_compact_block(&self, h: &Hash) -> Result<CompactBlockPrintable, Error> {
		let chain = w(&self.chain)?;
		let block = chain.get_block(h).context(ErrorKind::NotFound)?;
		CompactBlockPrintable::from_compact_block(&block.into(), chain)
			.map_err(|_| ErrorKind::Internal("chain error".to_owned()).into())
	}

	// Try to decode the string as a height or a hash.
	fn parse_input(&self, input: String) -> Result<Hash, Error> {
		if let Ok(height) = input.parse() {
			match w(&self.chain)?.get_header_by_height(height) {
				Ok(header) => return Ok(header.hash()),
				Err(_) => return Err(ErrorKind::NotFound)?,
			}
		}
		check_block_param(&input)?;
		let vec = util::from_hex(input)
			.map_err(|e| ErrorKind::Argument(format!("invalid input: {}", e)))?;
		Ok(Hash::from_vec(&vec))
	}

	// Try to get hash from height, hash or output commit
	pub fn parse_inputs(
		&self,
		height: Option<u64>,
		hash: Option<Hash>,
		commit: Option<String>,
	) -> Result<Hash, Error> {
		if let Some(height) = height {
			match w(&self.chain)?.get_header_by_height(height) {
				Ok(header) => return Ok(header.hash()),
				Err(_) => return Err(ErrorKind::NotFound)?,
			}
		}
		if let Some(hash) = hash {
			return Ok(hash);
		}
		if let Some(commit) = commit {
			let oid = get_output_v2(&self.chain, &commit, false, false)?.1;
			match w(&self.chain)?.get_header_for_output(&oid) {
				Ok(header) => return Ok(header.hash()),
				Err(_) => return Err(ErrorKind::NotFound)?,
			}
		}
		return Err(ErrorKind::Argument(
			"not a valid hash, height or output commit".to_owned(),
		))?;
	}
}

fn check_block_param(input: &String) -> Result<(), Error> {
	lazy_static! {
		static ref RE: Regex = Regex::new(r"[0-9a-fA-F]{64}").unwrap();
	}
	if !RE.is_match(&input) {
		return Err(ErrorKind::Argument(
			"Not a valid hash or height.".to_owned(),
		))?;
	}
	Ok(())
}

impl Handler for BlockHandler {
	fn get(&self, req: Request<Body>) -> ResponseFuture {
		let el = right_path_element!(req);
		let h = match self.parse_input(el.to_string()) {
			Err(e) => {
				return response(
					StatusCode::BAD_REQUEST,
					format!("failed to parse input: {}", e),
				);
			}
			Ok(h) => h,
		};

		if let Some(param) = req.uri().query() {
			if param == "compact" {
				result_to_response(self.get_compact_block(&h))
			} else if param == "no_merkle_proof" {
				result_to_response(self.get_block(&h, false))
			} else {
				response(
					StatusCode::BAD_REQUEST,
					format!("unsupported query parameter: {}", param),
				)
			}
		} else {
			result_to_response(self.get_block(&h, true))
		}
	}
}<|MERGE_RESOLUTION|>--- conflicted
+++ resolved
@@ -121,19 +121,15 @@
 }
 
 impl BlockHandler {
-<<<<<<< HEAD
-	fn get_block(&self, h: &Hash, include_merkle_proof: bool) -> Result<BlockPrintable, Error> {
-=======
 	pub fn get_block(
 		&self,
 		h: &Hash,
 		include_proof: bool,
 		include_merkle_proof: bool,
 	) -> Result<BlockPrintable, Error> {
->>>>>>> 3d0c9afc
 		let chain = w(&self.chain)?;
 		let block = chain.get_block(h).context(ErrorKind::NotFound)?;
-		BlockPrintable::from_block(&block, chain, false, include_merkle_proof)
+		BlockPrintable::from_block(&block, chain, include_proof, include_merkle_proof)
 			.map_err(|_| ErrorKind::Internal("chain error".to_owned()).into())
 	}
 
@@ -212,19 +208,29 @@
 			Ok(h) => h,
 		};
 
-		if let Some(param) = req.uri().query() {
-			if param == "compact" {
-				result_to_response(self.get_compact_block(&h))
-			} else if param == "no_merkle_proof" {
-				result_to_response(self.get_block(&h, false))
-			} else {
-				response(
-					StatusCode::BAD_REQUEST,
-					format!("unsupported query parameter: {}", param),
-				)
-			}
-		} else {
-			result_to_response(self.get_block(&h, true))
-		}
+		let mut include_proof = false;
+		let mut include_merkle_proof = true;
+		if let Some(params) = req.uri().query() {
+			let query = url::form_urlencoded::parse(params.as_bytes());
+			let mut compact = false;
+			for (param, _) in query {
+				match param.as_ref() {
+					"compact" => compact = true,
+					"no_merkle_proof" => include_merkle_proof = false,
+					"include_proof" => include_proof = true,
+					_ => {
+						return response(
+							StatusCode::BAD_REQUEST,
+							format!("unsupported query parameter: {}", param),
+						)
+					}
+				}
+			}
+
+			if compact {
+				return result_to_response(self.get_compact_block(&h));
+			}
+		}
+		result_to_response(self.get_block(&h, include_proof, include_merkle_proof))
 	}
 }
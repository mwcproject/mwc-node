// Copyright 2019 The Grin Developers
// Copyright 2024 The MWC Developers
//
// Licensed under the Apache License, Version 2.0 (the "License");
// you may not use this file except in compliance with the License.
// You may obtain a copy of the License at
//
//     http://www.apache.org/licenses/LICENSE-2.0
//
// Unless required by applicable law or agreed to in writing, software
// distributed under the License is distributed on an "AS IS" BASIS,
// WITHOUT WARRANTIES OR CONDITIONS OF ANY KIND, either express or implied.
// See the License for the specific language governing permissions and
// limitations under the License.

<<<<<<< HEAD
use grin_chain as chain;
use grin_core as core;
use grin_keychain as keychain;
use std::collections::VecDeque;
=======
use mwc_chain as chain;
use mwc_core as core;
use mwc_keychain as keychain;
>>>>>>> 6c3e6c17

mod chain_test_helper;

use self::chain_test_helper::{clean_output_dir, mine_chain};
use crate::chain::{Chain, Error, Options};
use crate::core::{
	consensus,
	core::{block, Block},
	global,
	libtx::{reward, ProofBuilder},
	pow,
};
use crate::keychain::{ExtKeychain, ExtKeychainPath, Keychain};
use chrono::Duration;

fn build_block(chain: &Chain) -> Block {
	let keychain = ExtKeychain::from_random_seed(false).unwrap();
	let pk = ExtKeychainPath::new(1, 1, 0, 0, 0).to_identifier();

	let mut cache_values = VecDeque::new();
	let prev = chain.head_header().unwrap();
	let next_header_info =
		consensus::next_difficulty(1, chain.difficulty_iter().unwrap(), &mut cache_values);
	let reward = reward::output(
		&keychain,
		&ProofBuilder::new(&keychain),
		&pk,
		0,
		false,
		prev.height + 1,
		keychain.secp(),
	)
	.unwrap();
	let mut block = Block::new(
		&prev,
		&[],
		next_header_info.clone().difficulty,
		reward,
		keychain.secp(),
	)
	.unwrap();

	block.header.timestamp = prev.timestamp + Duration::seconds(60);
	block.header.pow.secondary_scaling = next_header_info.secondary_scaling;

	chain.set_txhashset_roots(&mut block).unwrap();

	let edge_bits = global::min_edge_bits();
	block.header.pow.proof.edge_bits = edge_bits;
	pow::pow_size(
		&mut block.header,
		next_header_info.difficulty,
		global::proofsize(),
		edge_bits,
	)
	.unwrap();

	block
}

#[test]
fn test_header_weight_validation() {
	let chain_dir = ".mwc.header_weight";
	clean_output_dir(chain_dir);
	let chain = mine_chain(chain_dir, 5);
	assert_eq!(chain.head().unwrap().height, 4);

	let block = build_block(&chain);
	let mut header = block.header;

	// Artificially set the output_mmr_size too large for a valid block.
	// Note: We will validate this even if just processing the header.
	header.output_mmr_size = 1_000;

	let res = chain.process_block_header(&header, Options::NONE);

	// Weight validation is done via transaction body and results in a slightly counter-intuitive tx error.
	assert_eq!(res, Err(Error::Block(block::Error::TooHeavy)));

	clean_output_dir(chain_dir);
}<|MERGE_RESOLUTION|>--- conflicted
+++ resolved
@@ -13,16 +13,10 @@
 // See the License for the specific language governing permissions and
 // limitations under the License.
 
-<<<<<<< HEAD
-use grin_chain as chain;
-use grin_core as core;
-use grin_keychain as keychain;
-use std::collections::VecDeque;
-=======
 use mwc_chain as chain;
 use mwc_core as core;
 use mwc_keychain as keychain;
->>>>>>> 6c3e6c17
+use std::collections::VecDeque;
 
 mod chain_test_helper;
 

// Copyright 2019 The Grin Developers
// Copyright 2024 The MWC Developers
//
// Licensed under the Apache License, Version 2.0 (the "License");
// you may not use this file except in compliance with the License.
// You may obtain a copy of the License at
//
//     http://www.apache.org/licenses/LICENSE-2.0
//
// Unless required by applicable law or agreed to in writing, software
// distributed under the License is distributed on an "AS IS" BASIS,
// WITHOUT WARRANTIES OR CONDITIONS OF ANY KIND, either express or implied.
// See the License for the specific language governing permissions and
// limitations under the License.

use self::chain::types::NoopAdapter;
use self::chain::Error;
use self::core::core::KernelFeatures;
use self::core::global::{self, ChainTypes};
use self::core::libtx::{self, build, ProofBuilder};
use self::core::{consensus, pow};
use self::keychain::{ExtKeychain, ExtKeychainPath, Keychain};
use chrono::Duration;
<<<<<<< HEAD
use grin_chain as chain;
use grin_core as core;
use grin_keychain as keychain;
use grin_util as util;
use std::collections::VecDeque;
=======
use mwc_chain as chain;
use mwc_core as core;
use mwc_keychain as keychain;
use mwc_util as util;
>>>>>>> 6c3e6c17
use std::fs;
use std::sync::Arc;

fn clean_output_dir(dir_name: &str) {
	let _ = fs::remove_dir_all(dir_name);
}

#[test]
fn test_coinbase_maturity() {
	util::init_test_logger();
	let chain_dir = ".mwc_coinbase";
	clean_output_dir(chain_dir);
	global::set_local_chain_type(ChainTypes::AutomatedTesting);

	let genesis_block = pow::mine_genesis_block().unwrap();

	{
		let chain = chain::Chain::init(
			chain_dir.to_string(),
			Arc::new(NoopAdapter {}),
			genesis_block,
			pow::verify_size,
			false,
		)
		.unwrap();

		let prev = chain.head_header().unwrap();

		let keychain = ExtKeychain::from_random_seed(false).unwrap();
		let builder = ProofBuilder::new(&keychain);
		let key_id1 = ExtKeychainPath::new(1, 1, 0, 0, 0).to_identifier();
		let key_id2 = ExtKeychainPath::new(1, 2, 0, 0, 0).to_identifier();
		let key_id3 = ExtKeychainPath::new(1, 3, 0, 0, 0).to_identifier();
		let key_id4 = ExtKeychainPath::new(1, 4, 0, 0, 0).to_identifier();

		let mut cache_values = VecDeque::new();

		let next_header_info = consensus::next_difficulty(
			prev.height + 1,
			chain.difficulty_iter().unwrap(),
			&mut cache_values,
		);
		let reward =
			libtx::reward::output(&keychain, &builder, &key_id1, 0, false, 1, chain.secp())
				.unwrap();
		let mut block = core::core::Block::new(
			&prev,
			&[],
			next_header_info.difficulty,
			reward,
			chain.secp(),
		)
		.unwrap();
		block.header.timestamp = prev.timestamp + Duration::seconds(60);
		block.header.pow.secondary_scaling = next_header_info.secondary_scaling;

		chain.set_txhashset_roots(&mut block).unwrap();

		pow::pow_size(
			&mut block.header,
			next_header_info.difficulty,
			global::proofsize(),
			global::min_edge_bits(),
		)
		.unwrap();

		assert_eq!(block.outputs().len(), 1);
		let coinbase_output = block.outputs()[0];
		assert!(coinbase_output.is_coinbase());

		chain
			.process_block(block.clone(), chain::Options::MINE)
			.unwrap();

		let prev = chain.head_header().unwrap();

		let amount = consensus::MWC_FIRST_GROUP_REWARD;

		let lock_height = 1 + global::coinbase_maturity();
		assert_eq!(lock_height, 4);

		// here we build a tx that attempts to spend the earlier coinbase output
		// this is not a valid tx as the coinbase output cannot be spent yet
		let coinbase_txn = build::transaction(
			KernelFeatures::Plain { fee: 2.into() },
			&[
				build::coinbase_input(amount, key_id1.clone()),
				build::output(amount - 2, key_id2.clone()),
			],
			&keychain,
			&builder,
		)
		.unwrap();

		let txs = &[coinbase_txn.clone()];
		let fees = txs.iter().map(|tx| tx.fee(prev.height + 1)).sum();
		let reward = libtx::reward::output(
			&keychain,
			&builder,
			&key_id3,
			fees,
			false,
			prev.height + 1,
			chain.secp(),
		)
		.unwrap();
		let next_header_info = consensus::next_difficulty(
			prev.height + 1,
			chain.difficulty_iter().unwrap(),
			&mut cache_values,
		);
		let mut block = core::core::Block::new(
			&prev,
			txs,
			next_header_info.difficulty,
			reward,
			chain.secp(),
		)
		.unwrap();
		block.header.timestamp = prev.timestamp + Duration::seconds(60);
		block.header.pow.secondary_scaling = next_header_info.secondary_scaling;

		chain.set_txhashset_roots(&mut block).unwrap();

		// Confirm the tx attempting to spend the coinbase output
		// is not valid at the current block height given the current chain state.
		match chain.verify_coinbase_maturity(&coinbase_txn.inputs()) {
			Ok(_) => {}
			Err(e) => match e {
				Error::ImmatureCoinbase => {}
				_ => panic!("Expected transaction error with immature coinbase."),
			},
		}

		pow::pow_size(
			&mut block.header,
			next_header_info.difficulty,
			global::proofsize(),
			global::min_edge_bits(),
		)
		.unwrap();

		// mine enough blocks to increase the height sufficiently for
		// coinbase to reach maturity and be spendable in the next block
		for _ in 0..3 {
			let prev = chain.head_header().unwrap();

			let keychain = ExtKeychain::from_random_seed(false).unwrap();
			let builder = ProofBuilder::new(&keychain);
			let key_id1 = ExtKeychainPath::new(1, 1, 0, 0, 0).to_identifier();

			let next_header_info = consensus::next_difficulty(
				prev.height + 1,
				chain.difficulty_iter().unwrap(),
				&mut cache_values,
			);
			let reward = libtx::reward::output(
				&keychain,
				&builder,
				&key_id1,
				0,
				false,
				prev.height + 1,
				chain.secp(),
			)
			.unwrap();
			let mut block = core::core::Block::new(
				&prev,
				&[],
				next_header_info.difficulty,
				reward,
				chain.secp(),
			)
			.unwrap();

			block.header.timestamp = prev.timestamp + Duration::seconds(60);
			block.header.pow.secondary_scaling = next_header_info.secondary_scaling;

			chain.set_txhashset_roots(&mut block).unwrap();

			pow::pow_size(
				&mut block.header,
				next_header_info.difficulty,
				global::proofsize(),
				global::min_edge_bits(),
			)
			.unwrap();

			assert_eq!(block.outputs().len(), 1);
			let coinbase_output = block.outputs()[0];
			assert!(coinbase_output.is_coinbase());

			chain
				.process_block(block.clone(), chain::Options::MINE)
				.unwrap();

			let prev = chain.head_header().unwrap();

			let amount = consensus::MWC_FIRST_GROUP_REWARD;

			let lock_height = 1 + global::coinbase_maturity();
			assert_eq!(lock_height, 4);

			// here we build a tx that attempts to spend the earlier coinbase output
			// this is not a valid tx as the coinbase output cannot be spent yet
			let coinbase_txn = build::transaction(
				KernelFeatures::Plain { fee: 2.into() },
				&[
					build::coinbase_input(amount, key_id1.clone()),
					build::output(amount - 2, key_id2.clone()),
				],
				&keychain,
				&builder,
			)
			.unwrap();

			let txs = &[coinbase_txn.clone()];
			let fees = txs.iter().map(|tx| tx.fee(prev.height + 1)).sum();
			let reward = libtx::reward::output(
				&keychain,
				&builder,
				&key_id3,
				fees,
				false,
				prev.height + 1,
				chain.secp(),
			)
			.unwrap();
			let next_header_info = consensus::next_difficulty(
				prev.height + 1,
				chain.difficulty_iter().unwrap(),
				&mut cache_values,
			);
			let mut block = core::core::Block::new(
				&prev,
				txs,
				next_header_info.difficulty,
				reward,
				chain.secp(),
			)
			.unwrap();
			block.header.timestamp = prev.timestamp + Duration::seconds(60);
			block.header.pow.secondary_scaling = next_header_info.secondary_scaling;

			chain.set_txhashset_roots(&mut block).unwrap();

			// Confirm the tx attempting to spend the coinbase output
			// is not valid at the current block height given the current chain state.
			match chain.verify_coinbase_maturity(&coinbase_txn.inputs()) {
				Ok(_) => {}
				Err(e) => match e {
					Error::ImmatureCoinbase => {}
					_ => panic!("Expected transaction error with immature coinbase."),
				},
			}

			pow::pow_size(
				&mut block.header,
				next_header_info.difficulty,
				global::proofsize(),
				global::min_edge_bits(),
			)
			.unwrap();

			// mine enough blocks to increase the height sufficiently for
			// coinbase to reach maturity and be spendable in the next block
			for _ in 0..3 {
				let prev = chain.head_header().unwrap();

				let keychain = ExtKeychain::from_random_seed(false).unwrap();
				let builder = ProofBuilder::new(&keychain);
				let pk = ExtKeychainPath::new(1, 1, 0, 0, 0).to_identifier();

				let reward = libtx::reward::output(
					&keychain,
					&builder,
					&pk,
					0,
					false,
					prev.height + 1,
					chain.secp(),
				)
				.unwrap();
				let next_header_info = consensus::next_difficulty(
					prev.height + 1,
					chain.difficulty_iter().unwrap(),
					&mut cache_values,
				);
				let mut block = core::core::Block::new(
					&prev,
					&[],
					next_header_info.difficulty,
					reward,
					chain.secp(),
				)
				.unwrap();
				block.header.timestamp = prev.timestamp + Duration::seconds(60);
				block.header.pow.secondary_scaling = next_header_info.secondary_scaling;

				chain.set_txhashset_roots(&mut block).unwrap();

				pow::pow_size(
					&mut block.header,
					next_header_info.difficulty,
					global::proofsize(),
					global::min_edge_bits(),
				)
				.unwrap();

				chain.process_block(block, chain::Options::MINE).unwrap();
			}

			let prev = chain.head_header().unwrap();

			// Confirm the tx spending the coinbase output is now valid.
			// The coinbase output has matured sufficiently based on current chain state.
			chain
				.verify_coinbase_maturity(&coinbase_txn.inputs())
				.unwrap();

			let txs = &[coinbase_txn];
			let fees = txs.iter().map(|tx| tx.fee(prev.height + 1)).sum();
			let next_header_info = consensus::next_difficulty(
				prev.height + 1,
				chain.difficulty_iter().unwrap(),
				&mut cache_values,
			);
			let reward = libtx::reward::output(
				&keychain,
				&builder,
				&key_id4,
				fees,
				false,
				prev.height + 1,
				chain.secp(),
			)
			.unwrap();
			let mut block = core::core::Block::new(
				&prev,
				txs,
				next_header_info.difficulty,
				reward,
				chain.secp(),
			)
			.unwrap();

			block.header.timestamp = prev.timestamp + Duration::seconds(60);
			block.header.pow.secondary_scaling = next_header_info.secondary_scaling;

			chain.set_txhashset_roots(&mut block).unwrap();

			pow::pow_size(
				&mut block.header,
				next_header_info.difficulty,
				global::proofsize(),
				global::min_edge_bits(),
			)
			.unwrap();

			let result = chain.process_block(block, chain::Options::MINE);
			match result {
				Ok(_) => (),
				Err(_) => panic!("we did not expect an error here"),
			};
		}
	}
	// Cleanup chain directory
	clean_output_dir(chain_dir);
}<|MERGE_RESOLUTION|>--- conflicted
+++ resolved
@@ -21,18 +21,11 @@
 use self::core::{consensus, pow};
 use self::keychain::{ExtKeychain, ExtKeychainPath, Keychain};
 use chrono::Duration;
-<<<<<<< HEAD
-use grin_chain as chain;
-use grin_core as core;
-use grin_keychain as keychain;
-use grin_util as util;
-use std::collections::VecDeque;
-=======
 use mwc_chain as chain;
 use mwc_core as core;
 use mwc_keychain as keychain;
 use mwc_util as util;
->>>>>>> 6c3e6c17
+use std::collections::VecDeque;
 use std::fs;
 use std::sync::Arc;
 

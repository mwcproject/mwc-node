// Copyright 2018 The Grin Developers
//
// Licensed under the Apache License, Version 2.0 (the "License");
// you may not use this file except in compliance with the License.
// You may obtain a copy of the License at
//
//     http://www.apache.org/licenses/LICENSE-2.0
//
// Unless required by applicable law or agreed to in writing, software
// distributed under the License is distributed on an "AS IS" BASIS,
// WITHOUT WARRANTIES OR CONDITIONS OF ANY KIND, either express or implied.
// See the License for the specific language governing permissions and
// limitations under the License.

use grin_chain as chain;
use grin_core as core;

use grin_util as util;

use std::collections::HashSet;
use std::fs::{self, File, OpenOptions};
use std::iter::FromIterator;
use std::path::{Path, PathBuf};
use std::sync::Arc;
use std::time::{SystemTime, UNIX_EPOCH};

use crate::chain::store::ChainStore;
use crate::chain::txhashset;
use crate::core::core::BlockHeader;
use crate::util::file;
use grin_core::core::hash::Hashed;

fn clean_output_dir(dir_name: &str) {
	let _ = fs::remove_dir_all(dir_name);
}

#[test]
fn test_unexpected_zip() {
	let now = SystemTime::now();
	let rand = now.duration_since(UNIX_EPOCH).unwrap().subsec_micros();

	let db_root = format!(".grin_txhashset_zip");
	clean_output_dir(&db_root);
<<<<<<< HEAD
	let chain_store = ChainStore::new(&db_root).unwrap();
	let store = Arc::new(chain_store);
	txhashset::TxHashSet::open(db_root.clone(), store.clone(), None).unwrap();
	let head = BlockHeader::default();
	// First check if everything works out of the box
	assert!(txhashset::zip_read(db_root.clone(), &head, Some(rand)).is_ok());
	let zip_path = Path::new(&db_root).join(format!("txhashset_snapshot_{}.zip", rand));
	let zip_file = File::open(&zip_path).unwrap();
	assert!(txhashset::zip_write(
		PathBuf::from(db_root.clone()),
		zip_file,
		&BlockHeader::default()
	)
	.is_ok());
	// Remove temp txhashset dir
	assert!(fs::remove_dir_all(
		Path::new(&db_root).join(format!("txhashset_zip_{}", head.hash().to_string()))
	)
	.is_err());
	// Then add strange files in the original txhashset folder
	write_file(db_root.clone());
	assert!(txhashset::zip_read(db_root.clone(), &head, Some(rand)).is_ok());
	// Check that the temp dir dos not contains the strange files
	let txhashset_zip_path =
		Path::new(&db_root).join(format!("txhashset_zip_{}", head.hash().to_string()));
	assert!(txhashset_contains_expected_files(
		format!("txhashset_zip_{}", head.hash().to_string()),
		txhashset_zip_path.clone()
	));
	assert!(fs::remove_dir_all(
		Path::new(&db_root).join(format!("txhashset_zip_{}", head.hash().to_string()))
	)
	.is_err());

	let zip_file = File::open(zip_path).unwrap();
	assert!(txhashset::zip_write(
		PathBuf::from(db_root.clone()),
		zip_file,
		&BlockHeader::default()
	)
	.is_ok());
	// Check that the txhashset dir dos not contains the strange files
	let txhashset_path = Path::new(&db_root).join("txhashset");
	assert!(txhashset_contains_expected_files(
		"txhashset".to_string(),
		txhashset_path.clone()
	));
	fs::remove_dir_all(Path::new(&db_root).join("txhashset")).unwrap();
=======
	{
		let db_env = Arc::new(store::new_env(db_root.clone()));
		let chain_store = ChainStore::new(db_env).unwrap();
		let store = Arc::new(chain_store);
		txhashset::TxHashSet::open(db_root.clone(), store.clone(), None).unwrap();
		// First check if everything works out of the box
		assert!(txhashset::zip_read(db_root.clone(), &BlockHeader::default(), Some(rand)).is_ok());
		let zip_path = Path::new(&db_root).join(format!("txhashset_snapshot_{}.zip", rand));
		let zip_file = File::open(&zip_path).unwrap();
		assert!(txhashset::zip_write(
			PathBuf::from(db_root.clone()),
			zip_file,
			&BlockHeader::default()
		)
		.is_ok());
		// Remove temp txhashset dir
		fs::remove_dir_all(Path::new(&db_root).join(format!("txhashset_zip_{}", rand))).unwrap();
		// Then add strange files in the original txhashset folder
		write_file(db_root.clone());
		assert!(txhashset::zip_read(db_root.clone(), &BlockHeader::default(), Some(rand)).is_ok());
		// Check that the temp dir dos not contains the strange files
		let txhashset_zip_path = Path::new(&db_root).join(format!("txhashset_zip_{}", rand));
		assert!(txhashset_contains_expected_files(
			format!("txhashset_zip_{}", rand),
			txhashset_zip_path.clone()
		));
		fs::remove_dir_all(Path::new(&db_root).join(format!("txhashset_zip_{}", rand))).unwrap();

		let zip_file = File::open(zip_path).unwrap();
		assert!(txhashset::zip_write(
			PathBuf::from(db_root.clone()),
			zip_file,
			&BlockHeader::default()
		)
		.is_ok());
		// Check that the txhashset dir dos not contains the strange files
		let txhashset_path = Path::new(&db_root).join("txhashset");
		assert!(txhashset_contains_expected_files(
			"txhashset".to_string(),
			txhashset_path.clone()
		));
		fs::remove_dir_all(Path::new(&db_root).join("txhashset")).unwrap();
	}
	// Cleanup chain directory
	clean_output_dir(&db_root);
>>>>>>> b8e264b3
}

fn write_file(db_root: String) {
	OpenOptions::new()
		.create(true)
		.write(true)
		.open(
			Path::new(&db_root)
				.join("txhashset")
				.join("kernel")
				.join("strange0"),
		)
		.unwrap();
	OpenOptions::new()
		.create(true)
		.write(true)
		.open(Path::new(&db_root).join("txhashset").join("strange1"))
		.unwrap();
	fs::create_dir(Path::new(&db_root).join("txhashset").join("strange_dir")).unwrap();
	OpenOptions::new()
		.create(true)
		.write(true)
		.open(
			Path::new(&db_root)
				.join("txhashset")
				.join("strange_dir")
				.join("strange2"),
		)
		.unwrap();
	fs::create_dir(
		Path::new(&db_root)
			.join("txhashset")
			.join("strange_dir")
			.join("strange_subdir"),
	)
	.unwrap();
	OpenOptions::new()
		.create(true)
		.write(true)
		.open(
			Path::new(&db_root)
				.join("txhashset")
				.join("strange_dir")
				.join("strange_subdir")
				.join("strange3"),
		)
		.unwrap();
}

fn txhashset_contains_expected_files(dirname: String, path_buf: PathBuf) -> bool {
	let list_zip_files = file::list_files(path_buf.into_os_string().into_string().unwrap());
	let zip_files_hashset: HashSet<_> = HashSet::from_iter(list_zip_files.iter().cloned());
	let expected_files = vec![
		dirname,
		"output".to_string(),
		"rangeproof".to_string(),
		"kernel".to_string(),
		"pmmr_hash.bin".to_string(),
		"pmmr_data.bin".to_string(),
	];
	let expected_files_hashset = HashSet::from_iter(expected_files.iter().cloned());
	let intersection: HashSet<_> = zip_files_hashset
		.difference(&expected_files_hashset)
		.collect();
	intersection.is_empty()
}<|MERGE_RESOLUTION|>--- conflicted
+++ resolved
@@ -28,7 +28,6 @@
 use crate::chain::txhashset;
 use crate::core::core::BlockHeader;
 use crate::util::file;
-use grin_core::core::hash::Hashed;
 
 fn clean_output_dir(dir_name: &str) {
 	let _ = fs::remove_dir_all(dir_name);
@@ -41,59 +40,8 @@
 
 	let db_root = format!(".grin_txhashset_zip");
 	clean_output_dir(&db_root);
-<<<<<<< HEAD
-	let chain_store = ChainStore::new(&db_root).unwrap();
-	let store = Arc::new(chain_store);
-	txhashset::TxHashSet::open(db_root.clone(), store.clone(), None).unwrap();
-	let head = BlockHeader::default();
-	// First check if everything works out of the box
-	assert!(txhashset::zip_read(db_root.clone(), &head, Some(rand)).is_ok());
-	let zip_path = Path::new(&db_root).join(format!("txhashset_snapshot_{}.zip", rand));
-	let zip_file = File::open(&zip_path).unwrap();
-	assert!(txhashset::zip_write(
-		PathBuf::from(db_root.clone()),
-		zip_file,
-		&BlockHeader::default()
-	)
-	.is_ok());
-	// Remove temp txhashset dir
-	assert!(fs::remove_dir_all(
-		Path::new(&db_root).join(format!("txhashset_zip_{}", head.hash().to_string()))
-	)
-	.is_err());
-	// Then add strange files in the original txhashset folder
-	write_file(db_root.clone());
-	assert!(txhashset::zip_read(db_root.clone(), &head, Some(rand)).is_ok());
-	// Check that the temp dir dos not contains the strange files
-	let txhashset_zip_path =
-		Path::new(&db_root).join(format!("txhashset_zip_{}", head.hash().to_string()));
-	assert!(txhashset_contains_expected_files(
-		format!("txhashset_zip_{}", head.hash().to_string()),
-		txhashset_zip_path.clone()
-	));
-	assert!(fs::remove_dir_all(
-		Path::new(&db_root).join(format!("txhashset_zip_{}", head.hash().to_string()))
-	)
-	.is_err());
-
-	let zip_file = File::open(zip_path).unwrap();
-	assert!(txhashset::zip_write(
-		PathBuf::from(db_root.clone()),
-		zip_file,
-		&BlockHeader::default()
-	)
-	.is_ok());
-	// Check that the txhashset dir dos not contains the strange files
-	let txhashset_path = Path::new(&db_root).join("txhashset");
-	assert!(txhashset_contains_expected_files(
-		"txhashset".to_string(),
-		txhashset_path.clone()
-	));
-	fs::remove_dir_all(Path::new(&db_root).join("txhashset")).unwrap();
-=======
 	{
-		let db_env = Arc::new(store::new_env(db_root.clone()));
-		let chain_store = ChainStore::new(db_env).unwrap();
+		let chain_store = ChainStore::new(&db_root).unwrap();
 		let store = Arc::new(chain_store);
 		txhashset::TxHashSet::open(db_root.clone(), store.clone(), None).unwrap();
 		// First check if everything works out of the box
@@ -136,7 +84,6 @@
 	}
 	// Cleanup chain directory
 	clean_output_dir(&db_root);
->>>>>>> b8e264b3
 }
 
 fn write_file(db_root: String) {

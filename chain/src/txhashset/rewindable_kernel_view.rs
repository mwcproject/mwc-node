// Copyright 2020 The Grin Developers
//
// Licensed under the Apache License, Version 2.0 (the "License");
// you may not use this file except in compliance with the License.
// You may obtain a copy of the License at
//
//     http://www.apache.org/licenses/LICENSE-2.0
//
// Unless required by applicable law or agreed to in writing, software
// distributed under the License is distributed on an "AS IS" BASIS,
// WITHOUT WARRANTIES OR CONDITIONS OF ANY KIND, either express or implied.
// See the License for the specific language governing permissions and
// limitations under the License.

//! Lightweight readonly view into kernel MMR for convenience.

use crate::core::core::pmmr::RewindablePMMR;
use crate::core::core::{BlockHeader, TxKernel};
use crate::error::{Error, ErrorKind};
use grin_store::pmmr::PMMRBackend;

/// Rewindable (but readonly) view of the kernel set (based on kernel MMR).
pub struct RewindableKernelView<'a> {
	pmmr: RewindablePMMR<'a, TxKernel, PMMRBackend<TxKernel>>,
	header: BlockHeader,
}

impl<'a> RewindableKernelView<'a> {
	/// Build a new readonly kernel view.
	pub fn new(
		pmmr: RewindablePMMR<'a, TxKernel, PMMRBackend<TxKernel>>,
		header: BlockHeader,
	) -> RewindableKernelView<'a> {
		RewindableKernelView { pmmr, header }
	}

	/// Rewind this readonly view to a previous block.
	/// We accomplish this in a readonly way because we can rewind the PMMR
	/// via last_pos, without rewinding the underlying backend files.
	pub fn rewind(&mut self, header: &BlockHeader) -> Result<(), Error> {
		self.pmmr
			.rewind(header.kernel_mmr_size)
			.map_err(|e| ErrorKind::TxHashSetErr(e))?;

		// Update our header to reflect the one we rewound to.
		self.header = header.clone();

		Ok(())
	}

	/// Special handling to make sure the whole kernel set matches each of its
	/// roots in each block header, without truncation. We go back header by
	/// header, rewind and check each root. This fixes a potential weakness in
	/// fast sync where a reorg past the horizon could allow a whole rewrite of
	/// the kernel set.
	pub fn validate_root(&self) -> Result<(), Error> {
		let root = self.pmmr.root().map_err(|e| ErrorKind::InvalidRoot(e))?;
		if root != self.header.kernel_root {
			return Err(ErrorKind::InvalidTxHashSet(format!(
				"Kernel root at {} does not match",
				self.header.height
			))
			.into());
		}
		Ok(())
	}
<<<<<<< HEAD

	/// Read the "raw" kernel backend data file (via temp file for consistent view on data).
	pub fn kernel_data_read(&self) -> Result<File, Error> {
		let file = self.pmmr.backend().data_as_temp_file().map_err(|e| {
			ErrorKind::FileReadErr(
				format!("Failed to read kernel data into temp file, {}", e).into(),
			)
		})?;
		Ok(file)
	}
=======
>>>>>>> f25b75c6
}<|MERGE_RESOLUTION|>--- conflicted
+++ resolved
@@ -64,17 +64,4 @@
 		}
 		Ok(())
 	}
-<<<<<<< HEAD
-
-	/// Read the "raw" kernel backend data file (via temp file for consistent view on data).
-	pub fn kernel_data_read(&self) -> Result<File, Error> {
-		let file = self.pmmr.backend().data_as_temp_file().map_err(|e| {
-			ErrorKind::FileReadErr(
-				format!("Failed to read kernel data into temp file, {}", e).into(),
-			)
-		})?;
-		Ok(file)
-	}
-=======
->>>>>>> f25b75c6
 }
--- conflicted
+++ resolved
@@ -1,10 +1,6 @@
 [package]
 name = "grin_util"
-<<<<<<< HEAD
-version = "3.1.4"
-=======
-version = "3.1.1"
->>>>>>> a67382b3
+version = "3.1.5"
 authors = ["Grin Developers <mimblewimble@lists.launchpad.net>"]
 description = "Simple, private and scalable cryptocurrency implementation based on the MimbleWimble chain format."
 license = "Apache-2.0"

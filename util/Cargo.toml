[package]
name = "grin_util"
<<<<<<< HEAD
version = "2.4.4-beta.1"
=======
version = "3.0.1-alpha.1"
>>>>>>> 3d0c9afc
authors = ["Grin Developers <mimblewimble@lists.launchpad.net>"]
description = "Simple, private and scalable cryptocurrency implementation based on the Mimblewimble chain format."
license = "Apache-2.0"
repository = "https://github.com/mimblewimble/grin"
keywords = [ "crypto", "grin", "mimblewimble" ]
workspace = ".."
edition = "2018"

[dependencies]
backtrace = "0.3"
base64 = "0.9"
byteorder = "1"
lazy_static = "1"
rand = "0.6"
serde = "1"
serde_derive = "1"
log4rs = { version = "0.8.1", features = ["rolling_file_appender", "compound_policy", "size_trigger", "fixed_window_roller"] }
log = "0.4"
walkdir = "2"
zip = { version = "0.4", default-features = false }
parking_lot = {version = "0.6"}
zeroize = "0.9.3"

[dependencies.grin_secp256k1zkp]
git = "https://github.com/mwcproject/rust-secp256k1-zkp"
#tag = "grin_integration_28"
#path = "../../rust-secp256k1-zkp"
version = "0.7.7"
features = ["bullet-proof-sizing"]<|MERGE_RESOLUTION|>--- conflicted
+++ resolved
@@ -1,12 +1,8 @@
 [package]
 name = "grin_util"
-<<<<<<< HEAD
-version = "2.4.4-beta.1"
-=======
-version = "3.0.1-alpha.1"
->>>>>>> 3d0c9afc
+version = "3.0.0-beta.1"
 authors = ["Grin Developers <mimblewimble@lists.launchpad.net>"]
-description = "Simple, private and scalable cryptocurrency implementation based on the Mimblewimble chain format."
+description = "Simple, private and scalable cryptocurrency implementation based on the MimbleWimble chain format."
 license = "Apache-2.0"
 repository = "https://github.com/mimblewimble/grin"
 keywords = [ "crypto", "grin", "mimblewimble" ]
@@ -24,9 +20,9 @@
 log4rs = { version = "0.8.1", features = ["rolling_file_appender", "compound_policy", "size_trigger", "fixed_window_roller"] }
 log = "0.4"
 walkdir = "2"
-zip = { version = "0.4", default-features = false }
+zip = { version = "0.5", default-features = false }
 parking_lot = {version = "0.6"}
-zeroize = "0.9.3"
+zeroize = "0.9"
 
 [dependencies.grin_secp256k1zkp]
 git = "https://github.com/mwcproject/rust-secp256k1-zkp"

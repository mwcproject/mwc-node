// Copyright 2020 The Grin Developers
//
// Licensed under the Apache License, Version 2.0 (the "License");
// you may not use this file except in compliance with the License.
// You may obtain a copy of the License at
//
//     http://www.apache.org/licenses/LICENSE-2.0
//
// Unless required by applicable law or agreed to in writing, software
// distributed under the License is distributed on an "AS IS" BASIS,
// WITHOUT WARRANTIES OR CONDITIONS OF ANY KIND, either express or implied.
// See the License for the specific language governing permissions and
// limitations under the License.

/// Implements hex-encoding from bytes to string and decoding of strings
/// to bytes. Given that rustc-serialize is deprecated and serde doesn't
/// provide easy hex encoding, hex is a bit in limbo right now in Rust-
/// land. It's simple enough that we can just have our own.
use std::fmt::Write;
use std::num;

/// Encode the provided bytes into a hex string
pub fn to_hex(bytes: Vec<u8>) -> String {
	let mut s = String::new();
	for byte in bytes {
		write!(&mut s, "{:02x}", byte).expect("Unable to write");
	}
	s
}

/// Decode a hex string into bytes.
pub fn from_hex(hex_str: &str) -> Result<Vec<u8>, num::ParseIntError> {
	if hex_str.len() % 2 == 1 {
		// TODO: other way to instantiate a ParseIntError?
		let err = ("QQQ").parse::<u64>();
		if let Err(e) = err {
			return Err(e);
		}
	}
	let hex_trim = if &hex_str[..2] == "0x" {
		hex_str[2..].to_owned()
	} else {
<<<<<<< HEAD
		String::from(hex_str)
=======
		hex_str
>>>>>>> a67382b3
	};
	split_n(&hex_trim.trim()[..], 2)
		.iter()
		.map(|b| u8::from_str_radix(b, 16))
		.collect::<Result<Vec<u8>, _>>()
}

fn split_n(s: &str, n: usize) -> Vec<&str> {
	(0..=(s.len() - n + 1) / 2)
		.map(|i| &s[2 * i..2 * i + n])
		.collect()
}

#[cfg(test)]
mod test {
	use super::*;

	#[test]
	fn test_to_hex() {
		assert_eq!(to_hex(vec![0, 0, 0, 0]), "00000000");
		assert_eq!(to_hex(vec![10, 11, 12, 13]), "0a0b0c0d");
		assert_eq!(to_hex(vec![0, 0, 0, 255]), "000000ff");
	}

	#[test]
	fn test_from_hex() {
		assert_eq!(from_hex("00000000").unwrap(), vec![0, 0, 0, 0]);
		assert_eq!(from_hex("0a0b0c0d").unwrap(), vec![10, 11, 12, 13]);
		assert_eq!(from_hex("000000ff").unwrap(), vec![0, 0, 0, 255]);
	}
}<|MERGE_RESOLUTION|>--- conflicted
+++ resolved
@@ -40,11 +40,7 @@
 	let hex_trim = if &hex_str[..2] == "0x" {
 		hex_str[2..].to_owned()
 	} else {
-<<<<<<< HEAD
 		String::from(hex_str)
-=======
-		hex_str
->>>>>>> a67382b3
 	};
 	split_n(&hex_trim.trim()[..], 2)
 		.iter()

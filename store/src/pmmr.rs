// Copyright 2020 The Grin Developers
// Licensed under the Apache License, Version 2.0 (the "License");
// you may not use this file except in compliance with the License.
// You may obtain a copy of the License at
//
//     http://www.apache.org/licenses/LICENSE-2.0
//
// Unless required by applicable law or agreed to in writing, software
// distributed under the License is distributed on an "AS IS" BASIS,
// WITHOUT WARRANTIES OR CONDITIONS OF ANY KIND, either express or implied.
// See the License for the specific language governing permissions and
// limitations under the License.

//! Implementation of the persistent Backend for the prunable MMR tree.

use std::fs;
use std::{io, time};

use crate::core::core::hash::{Hash, Hashed};
use crate::core::core::pmmr::{self, family, Backend};
use crate::core::core::BlockHeader;
use crate::core::ser::{PMMRable, ProtocolVersion};
use crate::leaf_set::LeafSet;
use crate::prune_list::PruneList;
use crate::types::{AppendOnlyFile, DataFile, SizeEntry, SizeInfo};
use croaring::Bitmap;
use std::convert::TryInto;
use std::path::{Path, PathBuf};

const PMMR_HASH_FILE: &str = "pmmr_hash.bin";
const PMMR_DATA_FILE: &str = "pmmr_data.bin";
const PMMR_LEAF_FILE: &str = "pmmr_leaf.bin";
const PMMR_PRUN_FILE: &str = "pmmr_prun.bin";
const PMMR_SIZE_FILE: &str = "pmmr_size.bin";
const REWIND_FILE_CLEANUP_DURATION_SECONDS: u64 = 60 * 60 * 24; // 24 hours as seconds

/// The list of PMMR_Files for internal purposes
pub const PMMR_FILES: [&str; 4] = [
	PMMR_HASH_FILE,
	PMMR_DATA_FILE,
	PMMR_LEAF_FILE,
	PMMR_PRUN_FILE,
];

/// PMMR persistent backend implementation. Relies on multiple facilities to
/// handle writing, reading and pruning.
///
/// * A main storage file appends Hash instances as they come.
/// This AppendOnlyFile is also backed by a mmap for reads.
/// * An in-memory backend buffers the latest batch of writes to ensure the
/// PMMR can always read recent values even if they haven't been flushed to
/// disk yet.
/// * A leaf_set tracks unpruned (unremoved) leaf positions in the MMR..
/// * A prune_list tracks the positions of pruned (and compacted) roots in the
/// MMR.
pub struct PMMRBackend<T: PMMRable> {
	data_dir: PathBuf,
	prunable: bool,
	hash_file: DataFile<Hash>,
	data_file: DataFile<T::E>,
	leaf_set: LeafSet,
	prune_list: PruneList,
}

impl<T: PMMRable> Backend<T> for PMMRBackend<T> {
	/// Append the provided data and hashes to the backend storage.
	/// Add the new leaf pos to our leaf_set if this is a prunable MMR.
	#[allow(unused_variables)]
	fn append(&mut self, data: &T, hashes: Vec<Hash>) -> Result<(), String> {
		let size = self
			.data_file
			.append(&data.as_elmt())
			.map_err(|e| format!("Failed to append data to file. {}", e))?;

		for h in &hashes {
			self.hash_file
				.append(h)
				.map_err(|e| format!("Failed to append hash to file. {}", e))?;
		}

		if self.prunable {
			// (Re)calculate the latest pos given updated size of data file
			// and the total leaf_shift, and add to our leaf_set.
			let pos = pmmr::insertion_to_pmmr_index(size + self.prune_list.get_total_leaf_shift());
			self.leaf_set.add(pos);
		}

		Ok(())
	}

	fn get_from_file(&self, position: u64) -> Option<Hash> {
		if self.is_compacted(position) {
			return None;
		}
		let shift = self.prune_list.get_shift(position);
		self.hash_file.read(position - shift)
	}

	fn get_data_from_file(&self, position: u64) -> Option<T::E> {
		if !pmmr::is_leaf(position) {
			return None;
		}
		if self.is_compacted(position) {
			return None;
		}
		let flatfile_pos = pmmr::n_leaves(position);
		let shift = self.prune_list.get_leaf_shift(position);
		self.data_file.read(flatfile_pos - shift)
	}

	/// Get the hash at pos.
	/// Return None if pos is a leaf and it has been removed (or pruned or
	/// compacted).
	fn get_hash(&self, pos: u64) -> Option<Hash> {
		if self.prunable && pmmr::is_leaf(pos) && !self.leaf_set.includes(pos) {
			return None;
		}
		self.get_from_file(pos)
	}

	/// Get the data at pos.
	/// Return None if it has been removed or if pos is not a leaf node.
	fn get_data(&self, pos: u64) -> Option<T::E> {
		if !pmmr::is_leaf(pos) {
			return None;
		}
		if self.prunable && !self.leaf_set.includes(pos) {
			return None;
		}
		self.get_data_from_file(pos)
	}

	/// Returns an iterator over all the leaf positions.
	/// for a prunable PMMR this is an iterator over the leaf_set bitmap.
	/// For a non-prunable PMMR this is *all* leaves (this is not yet implemented).
	fn leaf_pos_iter(&self) -> Box<dyn Iterator<Item = u64> + '_> {
		if self.prunable {
			Box::new(self.leaf_set.iter())
		} else {
			panic!("leaf_pos_iter not implemented for non-prunable PMMR")
		}
	}

	fn n_unpruned_leaves(&self) -> u64 {
		if self.prunable {
			self.leaf_set.len() as u64
		} else {
			pmmr::n_leaves(self.unpruned_size())
		}
	}

	/// Returns an iterator over all the leaf insertion indices (0-indexed).
	/// If our pos are [1,2,4,5,8] (first 5 leaf pos) then our insertion indices are [0,1,2,3,4]
	fn leaf_idx_iter(&self, from_idx: u64) -> Box<dyn Iterator<Item = u64> + '_> {
		// pass from_idx in as param
		// convert this to pos
		// iterate, skipping everything prior to this
		// pass in from_idx=0 then we want to convert to pos=1

		let from_pos = pmmr::insertion_to_pmmr_index(from_idx + 1);

		if self.prunable {
			Box::new(
				self.leaf_set
					.iter()
					.skip_while(move |x| *x < from_pos)
					.map(|x| pmmr::n_leaves(x).saturating_sub(1)),
			)
		} else {
			panic!("leaf_idx_iter not implemented for non-prunable PMMR")
		}
	}

<<<<<<< HEAD
	fn data_as_temp_file(&self) -> Result<File, String> {
		self.data_file
			.as_temp_file()
			.map_err(|e| format!("Failed to build temp data file, {}", e))
	}

=======
>>>>>>> ddb05520
	/// Rewind the PMMR backend to the given position.
	fn rewind(&mut self, position: u64, rewind_rm_pos: &Bitmap) -> Result<(), String> {
		// First rewind the leaf_set with the necessary added and removed positions.
		if self.prunable {
			self.leaf_set.rewind(position, rewind_rm_pos);
		}

		// Rewind the hash file accounting for pruned/compacted pos
		let shift = self.prune_list.get_shift(position);
		self.hash_file.rewind(position - shift);

		// Rewind the data file accounting for pruned/compacted pos
		let flatfile_pos = pmmr::n_leaves(position);
		let leaf_shift = self.prune_list.get_leaf_shift(position);
		self.data_file.rewind(flatfile_pos - leaf_shift);

		Ok(())
	}

	/// Remove by insertion position.
	fn remove(&mut self, pos: u64) -> Result<(), String> {
		assert!(self.prunable, "Remove on non-prunable MMR");
		self.leaf_set.remove(pos);
		Ok(())
	}

	/// Release underlying data files
	fn release_files(&mut self) {
		self.data_file.release();
		self.hash_file.release();
	}

	fn snapshot(&self, header: &BlockHeader) -> Result<(), String> {
		self.leaf_set.snapshot(header).map_err(|e| {
			format!(
				"Failed to save copy of leaf_set for {}, {}",
				header.hash(),
				e
			)
		})?;
		Ok(())
	}

	fn dump_stats(&self) {
		debug!(
			"pmmr backend: unpruned: {}, hashes: {}, data: {}, leaf_set: {}, prune_list: {}",
			self.unpruned_size(),
			self.hash_size(),
			self.data_size(),
			self.leaf_set.len(),
			self.prune_list.len(),
		);
	}
}

impl<T: PMMRable> PMMRBackend<T> {
	/// Instantiates a new PMMR backend.
	/// If optional size is provided then treat as "fixed" size otherwise "variable" size backend.
	/// Use the provided dir to store its files.
	pub fn new<P: AsRef<Path>>(
		data_dir: P,
		prunable: bool,
		version: ProtocolVersion,
		header: Option<&BlockHeader>,
	) -> io::Result<PMMRBackend<T>> {
		let data_dir = data_dir.as_ref();

		// Are we dealing with "fixed size" data elements or "variable size" data elements
		// maintained in an associated size file?
		let size_info = if let Some(fixed_size) = T::elmt_size() {
			SizeInfo::FixedSize(fixed_size)
		} else {
			SizeInfo::VariableSize(Box::new(AppendOnlyFile::open(
				data_dir.join(PMMR_SIZE_FILE),
				SizeInfo::FixedSize(SizeEntry::LEN as u16),
				version,
			)?))
		};

		// Hash file is always "fixed size" and we use 32 bytes per hash.
		let hash_size_info = SizeInfo::FixedSize(Hash::LEN.try_into().unwrap());

		let hash_file = DataFile::open(&data_dir.join(PMMR_HASH_FILE), hash_size_info, version)?;
		let data_file = DataFile::open(&data_dir.join(PMMR_DATA_FILE), size_info, version)?;

		let leaf_set_path = data_dir.join(PMMR_LEAF_FILE);

		// If we received a rewound "snapshot" leaf_set file move it into
		// place so we use it.
		if let Some(header) = header {
			let leaf_snapshot_path = format!(
				"{}.{}",
				data_dir.join(PMMR_LEAF_FILE).to_str().unwrap(),
				header.hash()
			);
			LeafSet::copy_snapshot(&leaf_set_path, &PathBuf::from(leaf_snapshot_path))?;
		}

		let leaf_set = LeafSet::open(&leaf_set_path)?;
		let prune_list = PruneList::open(&data_dir.join(PMMR_PRUN_FILE))?;

		Ok(PMMRBackend {
			data_dir: data_dir.to_path_buf(),
			prunable,
			hash_file,
			data_file,
			leaf_set,
			prune_list,
		})
	}

	fn is_pruned(&self, pos: u64) -> bool {
		self.prune_list.is_pruned(pos)
	}

	fn is_pruned_root(&self, pos: u64) -> bool {
		self.prune_list.is_pruned_root(pos)
	}

	fn is_compacted(&self, pos: u64) -> bool {
		self.is_pruned(pos) && !self.is_pruned_root(pos)
	}

	/// Number of hashes in the PMMR stored by this backend. Only produces the
	/// fully sync'd size.
	pub fn unpruned_size(&self) -> u64 {
		self.hash_size() + self.prune_list.get_total_shift()
	}

	/// Number of elements in the underlying stored data. Extremely dependent on
	/// pruning and compaction.
	pub fn data_size(&self) -> u64 {
		self.data_file.size()
	}

	/// Size of the underlying hashed data. Extremely dependent on pruning
	/// and compaction.
	pub fn hash_size(&self) -> u64 {
		self.hash_file.size()
	}

	/// Syncs all files to disk. A call to sync is required to ensure all the
	/// data has been successfully written to disk.
	pub fn sync(&mut self) -> io::Result<()> {
		Ok(())
			.and(self.hash_file.flush())
			.and(self.data_file.flush())
			.and(self.sync_leaf_set())
			.map_err(|e| {
				io::Error::new(
					io::ErrorKind::Interrupted,
					format!("Could not sync pmmr to disk, {:?}", e),
				)
			})
	}

	// Sync the leaf_set if this is a prunable backend.
	fn sync_leaf_set(&mut self) -> io::Result<()> {
		if !self.prunable {
			return Ok(());
		}
		self.leaf_set.flush()
	}

	/// Discard the current, non synced state of the backend.
	pub fn discard(&mut self) {
		self.hash_file.discard();
		self.data_file.discard();
		self.leaf_set.discard();
	}

	/// Takes the leaf_set at a given cutoff_pos and generates an updated
	/// prune_list. Saves the updated prune_list to disk, compacts the hash
	/// and data files based on the prune_list and saves both to disk.
	///
	/// A cutoff position limits compaction on recent data.
	/// This will be the last position of a particular block to keep things
	/// aligned. The block_marker in the db/index for the particular block
	/// will have a suitable output_pos. This is used to enforce a horizon
	/// after which the local node should have all the data to allow rewinding.
	pub fn check_compact(&mut self, cutoff_pos: u64, rewind_rm_pos: &Bitmap) -> io::Result<bool> {
		assert!(self.prunable, "Trying to compact a non-prunable PMMR");

		// Calculate the sets of leaf positions and node positions to remove based
		// on the cutoff_pos provided.
		let (leaves_removed, pos_to_rm) = self.pos_to_rm(cutoff_pos, rewind_rm_pos);

		// 1. Save compact copy of the hash file, skipping removed data.
		{
			let pos_to_rm = map_vec!(pos_to_rm, |pos| {
				let shift = self.prune_list.get_shift(pos.into());
				pos as u64 - shift
			});

			self.hash_file.save_prune(&pos_to_rm)?;
		}

		// 2. Save compact copy of the data file, skipping removed leaves.
		{
			let leaf_pos_to_rm = pos_to_rm
				.iter()
				.filter(|&x| pmmr::is_leaf(x.into()))
				.map(|x| x as u64)
				.collect::<Vec<_>>();

			let pos_to_rm = map_vec!(leaf_pos_to_rm, |&pos| {
				let flat_pos = pmmr::n_leaves(pos);
				let shift = self.prune_list.get_leaf_shift(pos);
				flat_pos - shift
			});

			self.data_file.save_prune(&pos_to_rm)?;
		}

		// 3. Update the prune list and write to disk.
		{
			for pos in leaves_removed.iter() {
				self.prune_list.add(pos.into());
			}
			self.prune_list.flush()?;
		}

		// 4. Write the leaf_set to disk.
		// Optimize the bitmap storage in the process.
		self.leaf_set.flush()?;

		// 5. cleanup rewind files
		self.clean_rewind_files()?;

		Ok(true)
	}

	fn clean_rewind_files(&self) -> io::Result<u32> {
		let data_dir = self.data_dir.clone();
		let pattern = format!("{}.", PMMR_LEAF_FILE);
		clean_files_by_prefix(data_dir, &pattern, REWIND_FILE_CLEANUP_DURATION_SECONDS)
	}

	fn pos_to_rm(&self, cutoff_pos: u64, rewind_rm_pos: &Bitmap) -> (Bitmap, Bitmap) {
		let mut expanded = Bitmap::create();

		let leaf_pos_to_rm =
			self.leaf_set
				.removed_pre_cutoff(cutoff_pos, rewind_rm_pos, &self.prune_list);

		for x in leaf_pos_to_rm.iter() {
			expanded.add(x);
			let mut current = x as u64;
			loop {
				let (parent, sibling) = family(current);
				let sibling_pruned = self.is_pruned_root(sibling);

				// if sibling previously pruned
				// push it back onto list of pos to remove
				// so we can remove it and traverse up to parent
				if sibling_pruned {
					expanded.add(sibling as u32);
				}

				if sibling_pruned || expanded.contains(sibling as u32) {
					expanded.add(parent as u32);
					current = parent;
				} else {
					break;
				}
			}
		}
		(leaf_pos_to_rm, removed_excl_roots(&expanded))
	}
}

/// Filter remove list to exclude roots.
/// We want to keep roots around so we have hashes for Merkle proofs.
fn removed_excl_roots(removed: &Bitmap) -> Bitmap {
	removed
		.iter()
		.filter(|pos| {
			let (parent_pos, _) = family(*pos as u64);
			removed.contains(parent_pos as u32)
		})
		.collect()
}

/// Quietly clean a directory up based on a given prefix.
/// If the file was accessed within cleanup_duration_seconds from the beginning of
/// the function call, it will not be deleted. To delete all files, set cleanup_duration_seconds
/// to zero.
///
/// Precondition is that path points to a directory.
///
/// If you have files such as
/// ```text
/// foo
/// foo.1
/// foo.2
/// .
/// .
/// .
/// .
/// .
/// ```
///
/// call this function and you will get
///
/// ```text
/// foo
/// ```
///
/// in the directory
///
/// The return value will be the number of files that were deleted.
///
/// This function will return an error whenever the call to `std;:fs::read_dir`
/// fails on the given path for any reason.
///

pub fn clean_files_by_prefix<P: AsRef<std::path::Path>>(
	path: P,
	prefix_to_delete: &str,
	cleanup_duration_seconds: u64,
) -> io::Result<u32> {
	let now = time::SystemTime::now();
	let cleanup_duration = time::Duration::from_secs(cleanup_duration_seconds);

	let number_of_files_deleted: u32 = fs::read_dir(&path)?
		.flat_map(
			|possible_dir_entry| -> Result<u32, Box<dyn std::error::Error>> {
				// result implements iterator and so if we were to use map here
				// we would have a list of Result<u32, Box<std::error::Error>>
				// but because we use flat_map, the errors get "discarded" and we are
				// left with a clean iterator over u32s

				// the error cases that come out of this code are numerous and
				// we don't really mind throwing them away because the main point
				// here is to clean up some files, if it doesn't work out it's not
				// the end of the world

				let dir_entry: std::fs::DirEntry = possible_dir_entry?;
				let metadata = dir_entry.metadata()?;
				if metadata.is_dir() {
					return Ok(0); // skip directories unconditionally
				}
				let accessed = metadata.accessed()?;
				let duration_since_accessed = now.duration_since(accessed)?;
				if duration_since_accessed <= cleanup_duration {
					return Ok(0); // these files are still too new
				}
				let file_name = dir_entry
					.file_name()
					.into_string()
					.ok()
					.ok_or("could not convert filename into utf-8")?;

				// check to see if we want to delete this file?
				if file_name.starts_with(prefix_to_delete)
					&& file_name.len() > prefix_to_delete.len()
				{
					// we want to delete it, try to do so
					if fs::remove_file(dir_entry.path()).is_ok() {
						// we successfully deleted a file
						return Ok(1);
					}
				}

				// we either did not want to delete this file or could
				// not for whatever reason. 0 files deleted.
				Ok(0)
			},
		)
		.sum();

	Ok(number_of_files_deleted)
}<|MERGE_RESOLUTION|>--- conflicted
+++ resolved
@@ -171,15 +171,6 @@
 		}
 	}
 
-<<<<<<< HEAD
-	fn data_as_temp_file(&self) -> Result<File, String> {
-		self.data_file
-			.as_temp_file()
-			.map_err(|e| format!("Failed to build temp data file, {}", e))
-	}
-
-=======
->>>>>>> ddb05520
 	/// Rewind the PMMR backend to the given position.
 	fn rewind(&mut self, position: u64, rewind_rm_pos: &Bitmap) -> Result<(), String> {
 		// First rewind the leaf_set with the necessary added and removed positions.

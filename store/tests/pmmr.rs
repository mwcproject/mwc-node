--- conflicted
+++ resolved
@@ -420,7 +420,6 @@
 			let pmmr: PMMR<'_, TestElem, _> = PMMR::at(&mut backend, 7);
 			assert_eq!(pmmr.root(), root1);
 		}
-<<<<<<< HEAD
 
 		// also check the data file looks correct
 		// everything up to and including pos 7 should be pruned from the data file
@@ -429,16 +428,6 @@
 			assert_eq!(backend.get_data(pos), None);
 		}
 
-=======
-
-		// also check the data file looks correct
-		// everything up to and including pos 7 should be pruned from the data file
-		// but we have rewound to pos 5 so everything after that should be None
-		for pos in 1..10 {
-			assert_eq!(backend.get_data(pos), None);
-		}
-
->>>>>>> 949bb229
 		// check we have no data in the backend after
 		// pruning, compacting and rewinding
 		assert_eq!(backend.data_size(), 0);
@@ -623,7 +612,6 @@
 				assert_eq!(backend.get_from_file(8), Some(pos_8_hash));
 			}
 		}
-<<<<<<< HEAD
 
 		// recheck stored data
 		{
@@ -632,7 +620,34 @@
 				store::pmmr::PMMRBackend::<TestElem>::new(data_dir.to_string(), true, None)
 					.unwrap();
 
-=======
+			assert_eq!(backend.data_size(), 19);
+			assert_eq!(backend.hash_size(), 35);
+
+			// check we can read a hash by pos correctly from recreated backend
+			assert_eq!(backend.get_hash(7), Some(pos_7_hash));
+			assert_eq!(backend.get_from_file(7), Some(pos_7_hash));
+
+			assert_eq!(backend.get_hash(8), Some(pos_8_hash));
+			assert_eq!(backend.get_from_file(8), Some(pos_8_hash));
+		}
+
+		{
+			let mut backend =
+				store::pmmr::PMMRBackend::<TestElem>::new(data_dir.to_string(), true, None)
+					.unwrap();
+
+			{
+				let mut pmmr: PMMR<'_, TestElem, _> = PMMR::at(&mut backend, mmr_size);
+
+				pmmr.prune(8).unwrap();
+				pmmr.prune(9).unwrap();
+			}
+
+			// compact some more
+			backend
+				.check_compact(9, &Bitmap::create(), &prune_noop)
+				.unwrap();
+		}
 
 		// recheck stored data
 		{
@@ -641,57 +656,11 @@
 				store::pmmr::PMMRBackend::<TestElem>::new(data_dir.to_string(), true, None)
 					.unwrap();
 
->>>>>>> 949bb229
-			assert_eq!(backend.data_size(), 19);
-			assert_eq!(backend.hash_size(), 35);
-
-			// check we can read a hash by pos correctly from recreated backend
-			assert_eq!(backend.get_hash(7), Some(pos_7_hash));
-			assert_eq!(backend.get_from_file(7), Some(pos_7_hash));
-
-			assert_eq!(backend.get_hash(8), Some(pos_8_hash));
-			assert_eq!(backend.get_from_file(8), Some(pos_8_hash));
-		}
-
-		{
-			let mut backend =
-				store::pmmr::PMMRBackend::<TestElem>::new(data_dir.to_string(), true, None)
-					.unwrap();
-
-			{
-				let mut pmmr: PMMR<'_, TestElem, _> = PMMR::at(&mut backend, mmr_size);
-
-				pmmr.prune(8).unwrap();
-				pmmr.prune(9).unwrap();
-			}
-
-			// compact some more
-			backend
-				.check_compact(9, &Bitmap::create(), &prune_noop)
-				.unwrap();
-		}
-
-		// recheck stored data
-		{
-			// recreate backend
-			let backend =
-				store::pmmr::PMMRBackend::<TestElem>::new(data_dir.to_string(), true, None)
-					.unwrap();
-<<<<<<< HEAD
-
 			// 0010012001001230
 
 			assert_eq!(backend.data_size(), 13);
 			assert_eq!(backend.hash_size(), 27);
 
-=======
-
-			// 0010012001001230
-
-			assert_eq!(backend.data_size(), 13);
-			assert_eq!(backend.hash_size(), 27);
-
->>>>>>> 949bb229
 			// check we can read a hash by pos correctly from recreated backend
 			// get_hash() and get_from_file() should return the same value
 			// and we only store leaves in the leaf_set so pos 7 still has a hash in there
@@ -753,7 +722,6 @@
 			assert_eq!(pmmr.get_data(5).unwrap(), TestElem(4));
 			assert_eq!(pmmr.get_data(11).unwrap(), TestElem(7));
 		}
-<<<<<<< HEAD
 
 		// now prune some more nodes
 		{
@@ -771,25 +739,6 @@
 			assert_eq!(pmmr.get_data(11).unwrap(), TestElem(7));
 		}
 
-=======
-
-		// now prune some more nodes
-		{
-			let mut pmmr: PMMR<'_, TestElem, _> = PMMR::at(&mut backend, mmr_size);
-			pmmr.prune(5).unwrap();
-			pmmr.prune(8).unwrap();
-			pmmr.prune(9).unwrap();
-		}
-		backend.sync().unwrap();
-
-		// recheck the root and stored data
-		{
-			let pmmr: PMMR<'_, TestElem, _> = PMMR::at(&mut backend, mmr_size);
-			assert_eq!(root, pmmr.root());
-			assert_eq!(pmmr.get_data(11).unwrap(), TestElem(7));
-		}
-
->>>>>>> 949bb229
 		// compact
 		backend
 			.check_compact(2, &Bitmap::create(), &prune_noop)

// Copyright 2020 The Grin Developers
//
// Licensed under the Apache License, Version 2.0 (the "License");
// you may not use this file except in compliance with the License.
// You may obtain a copy of the License at
//
//     http://www.apache.org/licenses/LICENSE-2.0
//
// Unless required by applicable law or agreed to in writing, software
// distributed under the License is distributed on an "AS IS" BASIS,
// WITHOUT WARRANTIES OR CONDITIONS OF ANY KIND, either express or implied.
// See the License for the specific language governing permissions and
// limitations under the License.

//! Mining Stratum Server

use futures::channel::{mpsc, oneshot};
use futures::pin_mut;
use futures::{SinkExt, StreamExt, TryStreamExt};
use tokio::net::TcpListener;
use tokio::runtime::Runtime;
use tokio_util::codec::{Framed, LinesCodec};

use crate::util::RwLock;
use chrono::prelude::Utc;
use grin_core::core::hash::Hash;
use serde;
use serde_json;
use serde_json::Value;
use std::net::SocketAddr;
use std::sync::atomic::{AtomicI32, Ordering};
use std::sync::Arc;
<<<<<<< HEAD
use std::time::Duration;
use std::{cmp, thread};
=======
use std::thread;
use std::time::{Duration, SystemTime};
>>>>>>> ddb05520

use super::stratum_data::WorkersList;
use crate::chain::{self, SyncState};
use crate::common::stats::StratumStats;
use crate::common::types::StratumServerConfig;
use crate::core::core::hash::Hashed;
use crate::core::core::Block;
use crate::core::stratum::connections;
use crate::core::{pow, ser};
use crate::keychain;
use crate::mining::mine_block;
<<<<<<< HEAD
use crate::pool;
use crate::util;
use std::cmp::min;
=======
use crate::util::ToHex;
use crate::{ServerTxPool, ServerVerifierCache};

type Tx = mpsc::UnboundedSender<String>;
>>>>>>> ddb05520

// ----------------------------------------
// http://www.jsonrpc.org/specification
// RPC Methods

/// Represents a compliant JSON RPC 2.0 id.
/// Valid id: Integer, String.
#[derive(Serialize, Deserialize, Debug, PartialEq)]
#[serde(untagged)]
enum JsonId {
	IntId(u32),
	StrId(String),
}

#[derive(Serialize, Deserialize, Debug, PartialEq)]
struct RpcRequest {
	id: JsonId,
	jsonrpc: String,
	method: String,
	params: Option<Value>,
}

#[derive(Serialize, Deserialize, Debug, PartialEq)]
struct RpcResponse {
	id: JsonId,
	jsonrpc: String,
	method: String,
	result: Option<Value>,
	error: Option<Value>,
}

#[derive(Serialize, Deserialize, Debug)]
struct RpcError {
	code: i32,
	message: String,
}

impl RpcError {
	pub fn internal_error() -> Self {
		RpcError {
			code: 32603,
			message: "Internal error".to_owned(),
		}
	}
	pub fn node_is_syncing() -> Self {
		RpcError {
			code: -32000,
			message: "Node is syncing - Please wait".to_owned(),
		}
	}
	pub fn method_not_found() -> Self {
		RpcError {
			code: -32601,
			message: "Method not found".to_owned(),
		}
	}
	pub fn too_late() -> Self {
		RpcError {
			code: -32503,
			message: "Solution submitted too late".to_string(),
		}
	}
	pub fn cannot_validate() -> Self {
		RpcError {
			code: -32502,
			message: "Failed to validate solution".to_string(),
		}
	}
	pub fn too_low_difficulty() -> Self {
		RpcError {
			code: -32501,
			message: "Share rejected due to low difficulty".to_string(),
		}
	}
	pub fn invalid_request() -> Self {
		RpcError {
			code: -32600,
			message: "Invalid Request".to_string(),
		}
	}
}

impl From<RpcError> for Value {
	fn from(e: RpcError) -> Self {
		serde_json::to_value(e).unwrap()
	}
}

impl<T> From<T> for RpcError
where
	T: std::error::Error,
{
	fn from(e: T) -> Self {
		error!("Received unhandled error: {}", e);
		RpcError::internal_error()
	}
}

#[derive(Serialize, Deserialize, Debug)]
struct LoginParams {
	login: String,
	pass: String,
	agent: String,
}

#[derive(Serialize, Deserialize, Debug)]
struct SubmitParams {
	height: u64,
	job_id: u64,
	nonce: u64,
	edge_bits: u32,
	pow: Vec<u64>,
}

#[derive(Serialize, Deserialize, Debug)]
pub struct JobTemplate {
	height: u64,
	job_id: u64,
	difficulty: u64,
	pre_pow: String,
}

#[derive(Serialize, Deserialize, Debug)]
pub struct WorkerStatus {
	id: String,
	height: u64,
	difficulty: u64,
	accepted: u64,
	rejected: u64,
	stale: u64,
}

struct State {
	current_block_versions: Vec<Block>,
	// to prevent the wallet from generating a new HD key derivation for each
	// iteration, we keep the returned derivation to provide it back when
	// nothing has changed. We only want to create a key_id for each new block,
	// and reuse it when we rebuild the current block to add new tx.
	current_key_id: Option<keychain::Identifier>,
	current_difficulty: u64,
	minimum_share_difficulty: u64,
}

impl State {
	pub fn new(minimum_share_difficulty: u64) -> Self {
		let blocks = vec![Block::default()];
		State {
			current_block_versions: blocks,
			current_key_id: None,
			current_difficulty: <u64>::max_value(),
			minimum_share_difficulty: minimum_share_difficulty,
		}
	}
}

struct Handler {
	id: String,
	workers: Arc<WorkersList>,
	sync_state: Arc<SyncState>,
	chain: Arc<chain::Chain>,
	current_state: Arc<RwLock<State>>,
	ip_pool: Arc<connections::StratumIpPool>,
	worker_connections: Arc<AtomicI32>,
	config: StratumServerConfig,
	invalid_block_hashes: Option<Vec<String>>,
}

impl Handler {
	pub fn from_stratum(
		stratum: &StratumServer,
		invalid_block_hashes: Option<Vec<String>>,
	) -> Self {
		assert!(
			stratum.config.ip_pool_ban_history_s > 10,
			"Stratum ip_pool_ban_history_s value must has reasonable value"
		);

		Handler {
<<<<<<< HEAD
			id: stratum.id.clone(),
			workers: Arc::new(WorkersList::new(stratum.stratum_stats.clone())),
			sync_state: stratum.sync_state.clone(),
			chain: stratum.chain.clone(),
			current_state: Arc::new(RwLock::new(State::new(
				stratum.config.minimum_share_difficulty,
			))),
			ip_pool: stratum.ip_pool.clone(),
			worker_connections: stratum.worker_connections.clone(),
			config: stratum.config.clone(),
			invalid_block_hashes: invalid_block_hashes,
=======
			id: id,
			workers: Arc::new(WorkersList::new(stratum_stats)),
			sync_state: sync_state,
			chain: chain,
			current_state: Arc::new(RwLock::new(State::new(minimum_share_difficulty))),
>>>>>>> ddb05520
		}
	}

	fn get_invalid_block_hashes(&self) -> Vec<Hash> {
		if self.invalid_block_hashes.is_some() {
			let mut ret: Vec<Hash> = vec![];
			for hash in self.invalid_block_hashes.clone().unwrap() {
				let val = Hash::from_hex(&hash);
				if val.is_ok() {
					ret.push(val.unwrap());
				}
			}
			ret
		} else {
			vec![]
		}
	}

	fn handle_rpc_requests(&self, request: RpcRequest, worker_id: usize, ip: &String) -> String {
		self.workers.last_seen(worker_id);

		// Call the handler function for requested method
		let response = match request.method.as_str() {
			"login" => match self.handle_login(request.params, &worker_id) {
				Ok(r) => {
					self.ip_pool.report_ok_login(ip);
					Ok(r)
				}
				Err(e) => {
					self.ip_pool.report_fail_login(ip);
					Err(e)
				}
			},
			"submit" => {
				let res = self.handle_submit(request.params, worker_id);
				// this key_id has been used now, reset
				let res = match res {
					Ok(ok) => {
						self.ip_pool.report_ok_shares(ip);
						Ok(ok)
					}
					Err(rpc_err) => {
						if rpc_err.code != RpcError::too_late().code {
							self.ip_pool.report_fail_noise(ip);
						};
						Err(rpc_err)
					}
				};
				if let Ok((_, true)) = res {
					self.current_state.write().current_key_id = None;
				}
				res.map(|(v, _)| v)
			}
			"keepalive" => self.handle_keepalive(),
			"getjobtemplate" => {
				if self.sync_state.is_syncing() {
					Err(RpcError::node_is_syncing())
				} else {
					self.handle_getjobtemplate()
				}
			}
			"status" => self.handle_status(worker_id),
			_ => {
				self.ip_pool.report_fail_noise(ip);
				// Called undefined method
				Err(RpcError::method_not_found())
			}
		};

		// Package the reply as RpcResponse json
		let resp = match response {
			Err(rpc_error) => RpcResponse {
				id: request.id,
				jsonrpc: String::from("2.0"),
				method: request.method,
				result: None,
				error: Some(rpc_error.into()),
			},
			Ok(response) => RpcResponse {
				id: request.id,
				jsonrpc: String::from("2.0"),
				method: request.method,
				result: Some(response),
				error: None,
			},
		};
		serde_json::to_string(&resp).unwrap()
	}

	fn handle_login(&self, params: Option<Value>, worker_id: &usize) -> Result<Value, RpcError> {
		// Note !!!! self.workers.login HAS to be there.
		let params: LoginParams = parse_params(params)?;
		if !self.workers.login(worker_id, params.login, params.agent) {
			return Ok("false".into()); // you migth change that response, Possible solution Error 'Unauthorized worker'
		}
		return Ok("ok".into());
	}

	// Handle KEEPALIVE message
	fn handle_keepalive(&self) -> Result<Value, RpcError> {
		return Ok("ok".into());
	}

	fn handle_status(&self, worker_id: usize) -> Result<Value, RpcError> {
		// Return worker status in json for use by a dashboard or healthcheck.
		let stats = self
			.workers
			.get_stats(worker_id)
			.ok_or(RpcError::internal_error())?;
		let status = WorkerStatus {
			id: stats.id.clone(),
			height: self
				.current_state
				.read()
				.current_block_versions
				.last()
				.unwrap()
				.header
				.height,
			difficulty: stats.pow_difficulty,
			accepted: stats.num_accepted,
			rejected: stats.num_rejected,
			stale: stats.num_stale,
		};
		let response = serde_json::to_value(&status).unwrap();
		return Ok(response);
	}
	// Handle GETJOBTEMPLATE message
	fn handle_getjobtemplate(&self) -> Result<Value, RpcError> {
		// Build a JobTemplate from a BlockHeader and return JSON
		let job_template = self.build_block_template();
		let response = serde_json::to_value(&job_template).unwrap();
		debug!(
			"(Server ID: {}) sending block {} with id {} to single worker",
			self.id, job_template.height, job_template.job_id,
		);
		return Ok(response);
	}

	// Build and return a JobTemplate for mining the current block
	fn build_block_template(&self) -> JobTemplate {
		let (bh, job_id, difficulty) = {
			let state = self.current_state.read();

			(
				state.current_block_versions.last().unwrap().header.clone(),
				state.current_block_versions.len() - 1,
				state.minimum_share_difficulty,
			)
		};

		// Serialize the block header into pre and post nonce strings
		let mut header_buf = vec![];
		{
			let mut writer = ser::BinWriter::default(&mut header_buf);
			bh.write_pre_pow(&mut writer).unwrap();
			bh.pow.write_pre_pow(&mut writer).unwrap();
		}
		let pre_pow = header_buf.to_hex();
		let current_state = self.current_state.read();
		let job_template = JobTemplate {
			height: bh.height,
<<<<<<< HEAD
			job_id: job_id as u64,
			difficulty,
=======
			job_id: (current_state.current_block_versions.len() - 1) as u64,
			difficulty: current_state.minimum_share_difficulty,
>>>>>>> ddb05520
			pre_pow,
		};
		return job_template;
	}
	// Handle SUBMIT message
	// params contains a solved block header
	// We accept and log valid shares of all difficulty above configured minimum
	// Accepted shares that are full solutions will also be submitted to the
	// network
	fn handle_submit(
		&self,
		params: Option<Value>,
		worker_id: usize,
	) -> Result<(Value, bool), RpcError> {
		// Validate parameters
		let params: SubmitParams = parse_params(params)?;

		let (b, header_height, minimum_share_difficulty, current_difficulty) = {
			let state = self.current_state.read();

			(
				state
					.current_block_versions
					.get(params.job_id as usize)
					.map(|b| b.clone()),
				state.current_block_versions.last().unwrap().header.height,
				state.minimum_share_difficulty,
				state.current_difficulty,
			)
		};

		// Find the correct version of the block to match this header
		if params.height != header_height || b.is_none() {
			// Return error status
			error!(
				"(Server ID: {}) Share at height {}, edge_bits {}, nonce {}, job_id {} submitted too late",
				self.id, params.height, params.edge_bits, params.nonce, params.job_id,
			);
			self.workers.update_stats(worker_id, |ws| ws.num_stale += 1);
			return Err(RpcError::too_late());
		}

		let share_difficulty: u64;
		let mut share_is_block = false;

		let mut b: Block = b.unwrap().clone();
		// Reconstruct the blocks header with this nonce and pow added
		b.header.pow.proof.edge_bits = params.edge_bits as u8;
		b.header.pow.nonce = params.nonce;
		b.header.pow.proof.nonces = params.pow;

		if !b.header.pow.is_primary() && !b.header.pow.is_secondary() {
			// Return error status
			error!(
				"(Server ID: {}) Failed to validate solution at height {}, hash {}, edge_bits {}, nonce {}, job_id {}: cuckoo size too small",
				self.id, params.height, b.hash(), params.edge_bits, params.nonce, params.job_id,
			);
			self.workers
				.update_stats(worker_id, |worker_stats| worker_stats.num_rejected += 1);
			return Err(RpcError::cannot_validate());
		}

		// Get share difficulty
		share_difficulty = b.header.pow.to_difficulty(b.header.height).to_num();
		// If the difficulty is too low its an error
		if (b.header.pow.is_primary() && share_difficulty < minimum_share_difficulty * 7_936)
			|| b.header.pow.is_secondary()
				&& share_difficulty
					< minimum_share_difficulty * b.header.pow.secondary_scaling as u64
		{
			// Return error status
			error!(
				"(Server ID: {}) Share at height {}, hash {}, edge_bits {}, nonce {}, job_id {} rejected due to low difficulty: {}/{}",
				self.id, params.height, b.hash(), params.edge_bits, params.nonce, params.job_id, share_difficulty, minimum_share_difficulty,
			);
			self.workers
				.update_stats(worker_id, |worker_stats| worker_stats.num_rejected += 1);
			return Err(RpcError::too_low_difficulty());
		}

		// If the difficulty is high enough, submit it (which also validates it)
		if share_difficulty >= current_difficulty {
			// This is a full solution, submit it to the network
			let res = self.chain.process_block(
				b.clone(),
				chain::Options::MINE,
				self.get_invalid_block_hashes(),
			);
			if let Err(e) = res {
				// Return error status
				error!(
					"(Server ID: {}) Failed to validate solution at height {}, hash {}, edge_bits {}, nonce {}, job_id {}, {}: {}",
					self.id,
					params.height,
					b.hash(),
					params.edge_bits,
					params.nonce,
					params.job_id,
					e,
					e.backtrace().unwrap(),
				);
				self.workers
					.update_stats(worker_id, |worker_stats| worker_stats.num_rejected += 1);
				return Err(RpcError::cannot_validate());
			}
			share_is_block = true;
			self.workers
				.update_stats(worker_id, |worker_stats| worker_stats.num_blocks_found += 1);
			// Log message to make it obvious we found a block
			let stats = self
				.workers
				.get_stats(worker_id)
				.ok_or(RpcError::internal_error())?;
			warn!(
				"(Server ID: {}) Solution Found for block {}, hash {} - Yay!!! Worker ID: {}, blocks found: {}, shares: {}",
				self.id, params.height,
				b.hash(),
				stats.id,
				stats.num_blocks_found,
				stats.num_accepted,
			);
		} else {
			// Do some validation but dont submit
			let res = pow::verify_size(&b.header);
			if res.is_err() {
				// Return error status
				error!(
					"(Server ID: {}) Failed to validate share at height {}, hash {}, edge_bits {}, nonce {}, job_id {}. {:?}",
					self.id,
					params.height,
					b.hash(),
					params.edge_bits,
					b.header.pow.nonce,
					params.job_id,
					res,
				);
				self.workers
					.update_stats(worker_id, |worker_stats| worker_stats.num_rejected += 1);
				return Err(RpcError::cannot_validate());
			}
		}
		// Log this as a valid share
<<<<<<< HEAD
		if let Some(worker) = self.workers.get_worker(&worker_id) {
			let submitted_by = match worker.login {
				None => worker.id.to_string(),
				Some(login) => login.clone(),
			};
=======
		let worker = self.workers.get_worker(worker_id)?;
		let submitted_by = match worker.login {
			None => worker.id.to_string(),
			Some(login) => login,
		};
>>>>>>> ddb05520

			info!(
				"(Server ID: {}) Got share at height {}, hash {}, edge_bits {}, nonce {}, job_id {}, difficulty {}/{}, submitted by {}",
				self.id,
				b.header.height,
				b.hash(),
				b.header.pow.proof.edge_bits,
				b.header.pow.nonce,
				params.job_id,
				share_difficulty,
				current_difficulty,
				submitted_by,
			);
		}

		self.workers
			.update_stats(worker_id, |worker_stats| worker_stats.num_accepted += 1);
		let submit_response = if share_is_block {
			format!("blockfound - {}", b.hash().to_hex())
		} else {
			"ok".to_string()
		};
		return Ok((
			serde_json::to_value(submit_response).unwrap(),
			share_is_block,
		));
	} // handle submit a solution

	fn broadcast_job(&self) {
		debug!("broadcast job");
		// Package new block into RpcRequest
		let job_template = self.build_block_template();
		let job_template_json = serde_json::to_string(&job_template).unwrap();
		// Issue #1159 - use a serde_json Value type to avoid extra quoting
		let job_template_value: Value = serde_json::from_str(&job_template_json).unwrap();
		let job_request = RpcRequest {
			id: JsonId::StrId(String::from("Stratum")),
			jsonrpc: String::from("2.0"),
			method: String::from("job"),
			params: Some(job_template_value),
		};
		let job_request_json = serde_json::to_string(&job_request).unwrap();
		debug!(
			"(Server ID: {}) sending block {} with id {} to stratum clients",
			self.id, job_template.height, job_template.job_id,
		);
		self.workers.broadcast(job_request_json);
	}

	pub fn run(
		&self,
		config: &StratumServerConfig,
		tx_pool: &ServerTxPool,
		verifier_cache: ServerVerifierCache,
	) {
		debug!("Run main loop");
		let mut deadline: i64 = 0;
		let mut head = self.chain.head().unwrap();
		let mut current_hash = head.prev_block_h;

		let worker_checking_period = if self.config.worker_login_timeout_ms <= 0 {
			1000
		} else {
			min(1000, self.config.worker_login_timeout_ms)
		};

		let mut next_worker_checking = Utc::now().timestamp_millis() + worker_checking_period;
		let mut next_ip_pool_checking =
			Utc::now().timestamp_millis() + self.config.ip_pool_ban_history_s * 1000 / 10;

		loop {
			// get the latest chain state
			head = self.chain.head().unwrap();
			let latest_hash = head.last_block_h;

			// Build a new block if:
			//    There is a new block on the chain
			// or We are rebuilding the current one to include new transactions
			// and there is at least one worker connected
			if (current_hash != latest_hash || Utc::now().timestamp() >= deadline)
				&& self.workers.count() > 0
			{
				{
					debug!("resend updated block");
<<<<<<< HEAD
					let mut wallet_listener_url: Option<String> = None;
					if !config.burn_reward {
						wallet_listener_url = Some(config.wallet_listener_url.clone());
					}
=======
					let mut state = self.current_state.write();
					let wallet_listener_url = if !config.burn_reward {
						Some(config.wallet_listener_url.clone())
					} else {
						None
					};
>>>>>>> ddb05520
					// If this is a new block, clear the current_block version history
					let clear_blocks = current_hash != latest_hash;

					// Build the new block (version)
					let (new_block, block_fees) = mine_block::get_block(
						&self.chain,
						tx_pool,
						verifier_cache.clone(),
						self.current_state.read().current_key_id.clone(),
						wallet_listener_url,
					);

					{
						let mut state = self.current_state.write();

						state.current_difficulty =
							(new_block.header.total_difficulty() - head.total_difficulty).to_num();

<<<<<<< HEAD
						state.current_key_id = block_fees.key_id();

						current_hash = latest_hash;
						// set the minimum acceptable share difficulty for this block
						state.minimum_share_difficulty =
							cmp::min(config.minimum_share_difficulty, state.current_difficulty);
					}
=======
					current_hash = latest_hash;
					// set the minimum acceptable share difficulty for this block
					state.minimum_share_difficulty = config.minimum_share_difficulty;
>>>>>>> ddb05520

					// set a new deadline for rebuilding with fresh transactions
					deadline = Utc::now().timestamp() + config.attempt_time_per_block as i64;

					self.workers.update_block_height(new_block.header.height);
					self.workers
						.update_network_difficulty(self.current_state.read().current_difficulty);

					{
						let mut state = self.current_state.write();

						if clear_blocks {
							state.current_block_versions.clear();
						}
						state.current_block_versions.push(new_block);
					}
					// Send this job to all connected workers
				}
				self.broadcast_job();
			}

			// Check workers login statuses and do IP pool maintaince
			let cur_time = Utc::now().timestamp_millis();

			if cur_time > next_worker_checking {
				next_worker_checking = cur_time + worker_checking_period;

				if config.ip_tracking {
					let mut banned_ips = self.ip_pool.get_banned_ips();

					let mut extra_con = self.worker_connections.load(Ordering::Relaxed)
						- self.config.workers_connection_limit;

					if extra_con > 0 {
						// we need to limit slash some connections.
						// Let's do that with least profitable IP adresses
						let mut ip_prof = self.ip_pool.get_ip_profitability();
						// Last to del first
						ip_prof.sort_by(|a, b| b.1.cmp(&a.1));

						while extra_con > 0 && !ip_prof.is_empty() {
							let prof = ip_prof.pop().unwrap();
							warn!("Stratum need to clean {} connections. Will retire {} workers from IP {}", extra_con, prof.2, prof.0);
							extra_con -= prof.2;
							banned_ips.insert(prof.0);
						}
					}

					let login_deadline = if self.config.worker_login_timeout_ms <= 0 {
						0
					} else {
						cur_time - self.config.worker_login_timeout_ms
					};

					// we are working with a snapshot. Worker can be changed during the workflow.
					for mut w in self.workers.get_workers_list() {
						if self.config.ip_white_list.contains(&w.ip) {
							continue; // skipping all while listed workers. They can do whatever that want.
						}

						if w.login.is_none() && w.create_time < login_deadline {
							// Don't need to report login issue, will be processed at exit
							warn!(
								"Worker id:{} ip:{} banned because of login timeout",
								w.id, w.ip
							);
							w.trigger_kill_switch();
						} else if banned_ips.contains(&w.ip) {
							// Cleaning all workers from the ban
							warn!(
								"Worker id:{} ip:{} banned because IP is in the kick out list",
								w.id, w.ip
							);

							// We don't want double ban just connected workers. Assume they are authenticated
							w.authenticated = true;
							self.workers.update_worker(&w);

							w.trigger_kill_switch();
						}
					}
				}
			} else if cur_time > next_ip_pool_checking {
				next_ip_pool_checking = cur_time + self.config.ip_pool_ban_history_s * 1000 / 10;

				self.ip_pool
					.retire_old_events(cur_time - self.config.ip_pool_ban_history_s * 1000);
			}

			// sleep before restarting loop
			thread::sleep(Duration::from_millis(5));
		} // Main Loop
	}
}

// ----------------------------------------
// Worker Factory Thread Function
// Returned runtime must be kept for a server lifetime
fn accept_connections(listen_addr: SocketAddr, handler: Arc<Handler>) {
	info!("Start tokio stratum server");

	if !handler.config.ip_white_list.is_empty() {
		warn!(
			"Stratum miners IP white list: {:?}",
			handler.config.ip_white_list
		);
	}
	if !handler.config.ip_black_list.is_empty() {
		warn!(
			"Stratum miners IP black list: {:?}",
			handler.config.ip_black_list
		);
	}

	if handler.config.ip_tracking {
		warn!("Stratum miners IP tracking is ACTIVE. Parameters - connection_limit:{} connection_pace(ms):{} ban_action_limit:{} shares_weight:{} login_timeout(ms):{} ban_history(ms):{}",
			  handler.config.workers_connection_limit,
			  handler.config.connection_pace_ms,
			  handler.config.ban_action_limit,
			  handler.config.shares_weight,
			  handler.config.worker_login_timeout_ms,
			  handler.config.ip_pool_ban_history_s,
		);
	} else {
		warn!("Stratum miners IP tracking is disabled. You might enable it if you are running public mining pool and expecting any attacks.");
	}

	let task = async move {
		let mut listener = TcpListener::bind(&listen_addr).await.unwrap_or_else(|_| {
			panic!("Stratum: Failed to bind to listen address {}", listen_addr)
		});
		let server = listener
			.incoming()
			.filter_map(|s| async { s.map_err(|e| error!("accept error = {:?}", e)).ok() })
			.for_each(move |socket| {
				let peer_addr = socket.peer_addr().unwrap();
				let ip = peer_addr.ip().to_string();

				let handler = handler.clone();

				async move {
					let config = &handler.config;

					let accepting_connection = if config.ip_white_list.contains(&ip) {
						info!(
							"Stratum accepting new connection for {}, it is in white list",
							ip
						);
						true
					} else if config.ip_black_list.contains(&ip) {
						warn!(
							"Stratum rejecting new connection for {}, it is in black list",
							ip
						);
						false
					} else if config.ip_tracking && handler.ip_pool.is_banned(&ip, true) {
						warn!("Rejecting connection from ip {} because ip_tracking is active and that ip is banned.", ip);
						false
					} else {
						info!("Stratum accepting new connection for {}", ip);
						true
					};

					handler.worker_connections.fetch_add(1, Ordering::Relaxed);
					let ip_pool = handler.ip_pool.clone();

					// Worker IO channels
					let (tx, mut rx) = mpsc::unbounded();

					// Worker killer switch
					let (kill_switch, kill_switch_receiver) = oneshot::channel::<()>();

					let worker_id = handler.workers.add_worker(ip.clone(), tx, kill_switch);
					info!("Worker {} connected", worker_id);
					ip_pool.add_worker(&ip);

					let framed = Framed::new(socket, LinesCodec::new());
					let (mut writer, mut reader) = framed.split();

					let h = handler.clone();
					let workers = h.workers.clone();
					let ip_clone = ip.clone();
					let ip_clone2 = ip.clone();
					let ip_pool_clone2 = ip_pool.clone();
					let ip_pool_clone3 = ip_pool.clone();

					let read = async move {
						if accepting_connection {
							while let Some(line) = reader.try_next().await.map_err(|e| {
								ip_pool_clone2.report_fail_noise(&ip_clone2);
								error!("error processing request to stratum, {}", e)
							})? {
								if !line.is_empty() {
									debug!("get request: {}", line);
									let request = serde_json::from_str(&line).map_err(|e| {
										ip_pool_clone3.report_fail_noise(&ip_clone2);
										error!("error serializing line: {}", e)
									})?;
									let resp = h.handle_rpc_requests(request, worker_id, &ip_clone);
									workers.send_to(&worker_id, resp);
								}
							}
						}

						Result::<_, ()>::Ok(())
					};

					let write = async move {
<<<<<<< HEAD
						if accepting_connection {
							while let Some(line) = rx.next().await {
								// No need to add line separator for the client, because
								// Frames with LinesCodec does that.
								writer.send(line).await.map_err(|e| {
									error!("stratum cannot send data to worker, {}", e)
								})?;
							}
=======
						while let Some(line) = rx.next().await {
							writer
								.send(line)
								.await
								.map_err(|e| error!("error writing line: {}", e))?;
>>>>>>> ddb05520
						}
						Result::<_, ()>::Ok(())
					};

					let task = async move {
						pin_mut!(read, write);
						let rw = futures::future::select(read, write);
						futures::future::select(rw, kill_switch_receiver).await;
						handler.workers.remove_worker(worker_id);
						info!("Worker {} disconnected", worker_id);
					};
					tokio::spawn(task);
				}
			});
		server.await
	};

	let mut rt = Runtime::new().unwrap();
	rt.block_on(task);
}

// ----------------------------------------
<<<<<<< HEAD
=======
// Worker Object - a connected stratum client - a miner, pool, proxy, etc...

#[derive(Clone)]
pub struct Worker {
	id: usize,
	agent: String,
	login: Option<String>,
	authenticated: bool,
	tx: Tx,
}

impl Worker {
	/// Creates a new Stratum Worker.
	pub fn new(id: usize, tx: Tx) -> Worker {
		Worker {
			id: id,
			agent: String::from(""),
			login: None,
			authenticated: false,
			tx: tx,
		}
	}
} // impl Worker

struct WorkersList {
	workers_list: Arc<RwLock<HashMap<usize, Worker>>>,
	stratum_stats: Arc<RwLock<StratumStats>>,
}

impl WorkersList {
	pub fn new(stratum_stats: Arc<RwLock<StratumStats>>) -> Self {
		WorkersList {
			workers_list: Arc::new(RwLock::new(HashMap::new())),
			stratum_stats: stratum_stats,
		}
	}

	pub fn add_worker(&self, tx: Tx) -> usize {
		let mut stratum_stats = self.stratum_stats.write();
		let worker_id = stratum_stats.worker_stats.len();
		let worker = Worker::new(worker_id, tx);
		let mut workers_list = self.workers_list.write();
		workers_list.insert(worker_id, worker);

		let mut worker_stats = WorkerStats::default();
		worker_stats.is_connected = true;
		worker_stats.id = worker_id.to_string();
		worker_stats.pow_difficulty = 1; // XXX TODO
		stratum_stats.worker_stats.push(worker_stats);
		stratum_stats.num_workers = workers_list.len();
		worker_id
	}
	pub fn remove_worker(&self, worker_id: usize) {
		self.update_stats(worker_id, |ws| ws.is_connected = false);
		let mut stratum_stats = self.stratum_stats.write();
		let mut workers_list = self.workers_list.write();
		workers_list
			.remove(&worker_id)
			.expect("Stratum: no such addr in map");

		stratum_stats.num_workers = workers_list.len();
	}

	pub fn login(&self, worker_id: usize, login: String, agent: String) -> Result<(), RpcError> {
		let mut wl = self.workers_list.write();
		let mut worker = wl
			.get_mut(&worker_id)
			.ok_or_else(RpcError::internal_error)?;
		worker.login = Some(login);
		// XXX TODO Future - Validate password?
		worker.agent = agent;
		worker.authenticated = true;
		Ok(())
	}

	pub fn get_worker(&self, worker_id: usize) -> Result<Worker, RpcError> {
		self.workers_list
			.read()
			.get(&worker_id)
			.ok_or_else(|| {
				error!("Worker {} not found", worker_id);
				RpcError::internal_error()
			})
			.map(|w| w.clone())
	}

	pub fn get_stats(&self, worker_id: usize) -> Result<WorkerStats, RpcError> {
		self.stratum_stats
			.read()
			.worker_stats
			.get(worker_id)
			.ok_or_else(RpcError::internal_error)
			.map(|ws| ws.clone())
	}

	pub fn last_seen(&self, worker_id: usize) {
		//self.stratum_stats.write().worker_stats[worker_id].last_seen = SystemTime::now();
		self.update_stats(worker_id, |ws| ws.last_seen = SystemTime::now());
	}

	pub fn update_stats(&self, worker_id: usize, f: impl FnOnce(&mut WorkerStats) -> ()) {
		let mut stratum_stats = self.stratum_stats.write();
		f(&mut stratum_stats.worker_stats[worker_id]);
	}

	pub fn send_to(&self, worker_id: usize, msg: String) {
		let _ = self
			.workers_list
			.read()
			.get(&worker_id)
			.unwrap()
			.tx
			.unbounded_send(msg);
	}

	pub fn broadcast(&self, msg: String) {
		for worker in self.workers_list.read().values() {
			let _ = worker.tx.unbounded_send(msg.clone());
		}
	}

	pub fn count(&self) -> usize {
		self.workers_list.read().len()
	}

	pub fn update_block_height(&self, height: u64) {
		let mut stratum_stats = self.stratum_stats.write();
		stratum_stats.block_height = height;
	}

	pub fn update_network_difficulty(&self, difficulty: u64) {
		let mut stratum_stats = self.stratum_stats.write();
		stratum_stats.network_difficulty = difficulty;
	}
}

// ----------------------------------------
>>>>>>> ddb05520
// Grin Stratum Server

pub struct StratumServer {
	id: String,
	config: StratumServerConfig,
	chain: Arc<chain::Chain>,
	pub tx_pool: ServerTxPool,
	verifier_cache: ServerVerifierCache,
	sync_state: Arc<SyncState>,
	stratum_stats: Arc<StratumStats>,
	ip_pool: Arc<connections::StratumIpPool>,
	worker_connections: Arc<AtomicI32>,
}

impl StratumServer {
	/// Creates a new Stratum Server.
	pub fn new(
		config: StratumServerConfig,
		chain: Arc<chain::Chain>,
<<<<<<< HEAD
		tx_pool: Arc<RwLock<pool::TransactionPool>>,
		verifier_cache: Arc<RwLock<dyn VerifierCache>>,
		stratum_stats: Arc<StratumStats>,
		ip_pool: Arc<connections::StratumIpPool>,
=======
		tx_pool: ServerTxPool,
		verifier_cache: ServerVerifierCache,
		stratum_stats: Arc<RwLock<StratumStats>>,
>>>>>>> ddb05520
	) -> StratumServer {
		StratumServer {
			id: String::from("0"),
			config,
			chain,
			tx_pool,
			verifier_cache,
			sync_state: Arc::new(SyncState::new()),
			stratum_stats: stratum_stats,
			ip_pool,
			worker_connections: Arc::new(AtomicI32::new(0)),
		}
	}

	/// "main()" - Starts the stratum-server.  Creates a thread to Listens for
	/// a connection, then enters a loop, building a new block on top of the
	/// existing chain anytime required and sending that to the connected
	/// stratum miner, proxy, or pool, and accepts full solutions to
	/// be submitted.
	pub fn run_loop(
		&mut self,
		edge_bits: u32,
		proof_size: usize,
		sync_state: Arc<SyncState>,
		invalid_block_hashes: Option<Vec<String>>,
	) {
		info!(
			"(Server ID: {}) Starting stratum server with edge_bits = {}, proof_size = {}, config: {:?}",
			self.id, edge_bits, proof_size, self.config
		);

		self.sync_state = sync_state;

		let listen_addr = self
			.config
			.stratum_server_addr
			.clone()
			.unwrap()
			.parse()
			.expect("Stratum: Incorrect address ");

		let handler = Arc::new(Handler::from_stratum(&self, invalid_block_hashes));
		let h = handler.clone();

		let _listener_th = thread::spawn(move || {
			accept_connections(listen_addr, h);
		});

		// We have started
		self.stratum_stats.is_running.store(true, Ordering::Relaxed);
		self.stratum_stats
			.edge_bits
			.store(edge_bits as u16, Ordering::Relaxed);

		warn!(
			"Stratum server started on {}",
			self.config.stratum_server_addr.clone().unwrap()
		);

		// Initial Loop. Waiting node complete syncing
		while self.sync_state.is_syncing() {
			thread::sleep(Duration::from_millis(50));
		}

		handler.run(&self.config, &self.tx_pool, self.verifier_cache.clone());
	} // fn run_loop()
} // StratumServer

// Utility function to parse a JSON RPC parameter object, returning a proper
// error if things go wrong.
fn parse_params<T>(params: Option<Value>) -> Result<T, RpcError>
where
	for<'de> T: serde::Deserialize<'de>,
{
	params
		.and_then(|v| serde_json::from_value(v).ok())
		.ok_or_else(RpcError::invalid_request)
}

#[cfg(test)]
mod tests {
	use super::*;

	/// Tests deserializing an `RpcRequest` given a String as the id.
	#[test]
	fn test_request_deserialize_str() {
		let expected = RpcRequest {
			id: JsonId::StrId(String::from("1")),
			method: String::from("login"),
			jsonrpc: String::from("2.0"),
			params: None,
		};
		let json = r#"{"id":"1","method":"login","jsonrpc":"2.0","params":null}"#;
		let serialized: RpcRequest = serde_json::from_str(json).unwrap();

		assert_eq!(expected, serialized);
	}

	/// Tests serializing an `RpcRequest` given a String as the id.
	/// The extra step of deserializing again is due to associative structures not maintaining order.
	#[test]
	fn test_request_serialize_str() {
		let expected = r#"{"id":"1","method":"login","jsonrpc":"2.0","params":null}"#;
		let rpc = RpcRequest {
			id: JsonId::StrId(String::from("1")),
			method: String::from("login"),
			jsonrpc: String::from("2.0"),
			params: None,
		};
		let json_actual = serde_json::to_string(&rpc).unwrap();

		let expected_deserialized: RpcRequest = serde_json::from_str(expected).unwrap();
		let actual_deserialized: RpcRequest = serde_json::from_str(&json_actual).unwrap();

		assert_eq!(expected_deserialized, actual_deserialized);
	}

	/// Tests deserializing an `RpcResponse` given a String as the id.
	#[test]
	fn test_response_deserialize_str() {
		let expected = RpcResponse {
			id: JsonId::StrId(String::from("1")),
			method: String::from("login"),
			jsonrpc: String::from("2.0"),
			result: None,
			error: None,
		};
		let json = r#"{"id":"1","method":"login","jsonrpc":"2.0","params":null}"#;
		let serialized: RpcResponse = serde_json::from_str(json).unwrap();

		assert_eq!(expected, serialized);
	}

	/// Tests serializing an `RpcResponse` given a String as the id.
	/// The extra step of deserializing again is due to associative structures not maintaining order.
	#[test]
	fn test_response_serialize_str() {
		let expected = r#"{"id":"1","method":"login","jsonrpc":"2.0","params":null}"#;
		let rpc = RpcResponse {
			id: JsonId::StrId(String::from("1")),
			method: String::from("login"),
			jsonrpc: String::from("2.0"),
			result: None,
			error: None,
		};
		let json_actual = serde_json::to_string(&rpc).unwrap();

		let expected_deserialized: RpcResponse = serde_json::from_str(expected).unwrap();
		let actual_deserialized: RpcResponse = serde_json::from_str(&json_actual).unwrap();

		assert_eq!(expected_deserialized, actual_deserialized);
	}

	/// Tests deserializing an `RpcRequest` given an integer as the id.
	#[test]
	fn test_request_deserialize_int() {
		let expected = RpcRequest {
			id: JsonId::IntId(1),
			method: String::from("login"),
			jsonrpc: String::from("2.0"),
			params: None,
		};
		let json = r#"{"id":1,"method":"login","jsonrpc":"2.0","params":null}"#;
		let serialized: RpcRequest = serde_json::from_str(json).unwrap();

		assert_eq!(expected, serialized);
	}

	/// Tests serializing an `RpcRequest` given an integer as the id.
	/// The extra step of deserializing again is due to associative structures not maintaining order.
	#[test]
	fn test_request_serialize_int() {
		let expected = r#"{"id":1,"method":"login","jsonrpc":"2.0","params":null}"#;
		let rpc = RpcRequest {
			id: JsonId::IntId(1),
			method: String::from("login"),
			jsonrpc: String::from("2.0"),
			params: None,
		};
		let json_actual = serde_json::to_string(&rpc).unwrap();

		let expected_deserialized: RpcRequest = serde_json::from_str(expected).unwrap();
		let actual_deserialized: RpcRequest = serde_json::from_str(&json_actual).unwrap();

		assert_eq!(expected_deserialized, actual_deserialized);
	}

	/// Tests deserializing an `RpcResponse` given an integer as the id.
	#[test]
	fn test_response_deserialize_int() {
		let expected = RpcResponse {
			id: JsonId::IntId(1),
			method: String::from("login"),
			jsonrpc: String::from("2.0"),
			result: None,
			error: None,
		};
		let json = r#"{"id":1,"method":"login","jsonrpc":"2.0","params":null}"#;
		let serialized: RpcResponse = serde_json::from_str(json).unwrap();

		assert_eq!(expected, serialized);
	}

	/// Tests serializing an `RpcResponse` given an integer as the id.
	/// The extra step of deserializing again is due to associative structures not maintaining order.
	#[test]
	fn test_response_serialize_int() {
		let expected = r#"{"id":1,"method":"login","jsonrpc":"2.0","params":null}"#;
		let rpc = RpcResponse {
			id: JsonId::IntId(1),
			method: String::from("login"),
			jsonrpc: String::from("2.0"),
			result: None,
			error: None,
		};
		let json_actual = serde_json::to_string(&rpc).unwrap();

		let expected_deserialized: RpcResponse = serde_json::from_str(expected).unwrap();
		let actual_deserialized: RpcResponse = serde_json::from_str(&json_actual).unwrap();

		assert_eq!(expected_deserialized, actual_deserialized);
	}
}<|MERGE_RESOLUTION|>--- conflicted
+++ resolved
@@ -23,20 +23,14 @@
 
 use crate::util::RwLock;
 use chrono::prelude::Utc;
-use grin_core::core::hash::Hash;
 use serde;
 use serde_json;
 use serde_json::Value;
 use std::net::SocketAddr;
 use std::sync::atomic::{AtomicI32, Ordering};
 use std::sync::Arc;
-<<<<<<< HEAD
 use std::time::Duration;
 use std::{cmp, thread};
-=======
-use std::thread;
-use std::time::{Duration, SystemTime};
->>>>>>> ddb05520
 
 use super::stratum_data::WorkersList;
 use crate::chain::{self, SyncState};
@@ -48,16 +42,10 @@
 use crate::core::{pow, ser};
 use crate::keychain;
 use crate::mining::mine_block;
-<<<<<<< HEAD
-use crate::pool;
 use crate::util;
-use std::cmp::min;
-=======
 use crate::util::ToHex;
 use crate::{ServerTxPool, ServerVerifierCache};
-
-type Tx = mpsc::UnboundedSender<String>;
->>>>>>> ddb05520
+use std::cmp::min;
 
 // ----------------------------------------
 // http://www.jsonrpc.org/specification
@@ -222,21 +210,16 @@
 	ip_pool: Arc<connections::StratumIpPool>,
 	worker_connections: Arc<AtomicI32>,
 	config: StratumServerConfig,
-	invalid_block_hashes: Option<Vec<String>>,
 }
 
 impl Handler {
-	pub fn from_stratum(
-		stratum: &StratumServer,
-		invalid_block_hashes: Option<Vec<String>>,
-	) -> Self {
+	pub fn from_stratum(stratum: &StratumServer) -> Self {
 		assert!(
 			stratum.config.ip_pool_ban_history_s > 10,
 			"Stratum ip_pool_ban_history_s value must has reasonable value"
 		);
 
 		Handler {
-<<<<<<< HEAD
 			id: stratum.id.clone(),
 			workers: Arc::new(WorkersList::new(stratum.stratum_stats.clone())),
 			sync_state: stratum.sync_state.clone(),
@@ -247,29 +230,6 @@
 			ip_pool: stratum.ip_pool.clone(),
 			worker_connections: stratum.worker_connections.clone(),
 			config: stratum.config.clone(),
-			invalid_block_hashes: invalid_block_hashes,
-=======
-			id: id,
-			workers: Arc::new(WorkersList::new(stratum_stats)),
-			sync_state: sync_state,
-			chain: chain,
-			current_state: Arc::new(RwLock::new(State::new(minimum_share_difficulty))),
->>>>>>> ddb05520
-		}
-	}
-
-	fn get_invalid_block_hashes(&self) -> Vec<Hash> {
-		if self.invalid_block_hashes.is_some() {
-			let mut ret: Vec<Hash> = vec![];
-			for hash in self.invalid_block_hashes.clone().unwrap() {
-				let val = Hash::from_hex(&hash);
-				if val.is_ok() {
-					ret.push(val.unwrap());
-				}
-			}
-			ret
-		} else {
-			vec![]
 		}
 	}
 
@@ -413,17 +373,11 @@
 			bh.write_pre_pow(&mut writer).unwrap();
 			bh.pow.write_pre_pow(&mut writer).unwrap();
 		}
-		let pre_pow = header_buf.to_hex();
-		let current_state = self.current_state.read();
+		let pre_pow = util::to_hex(&header_buf);
 		let job_template = JobTemplate {
 			height: bh.height,
-<<<<<<< HEAD
 			job_id: job_id as u64,
 			difficulty,
-=======
-			job_id: (current_state.current_block_versions.len() - 1) as u64,
-			difficulty: current_state.minimum_share_difficulty,
->>>>>>> ddb05520
 			pre_pow,
 		};
 		return job_template;
@@ -507,11 +461,7 @@
 		// If the difficulty is high enough, submit it (which also validates it)
 		if share_difficulty >= current_difficulty {
 			// This is a full solution, submit it to the network
-			let res = self.chain.process_block(
-				b.clone(),
-				chain::Options::MINE,
-				self.get_invalid_block_hashes(),
-			);
+			let res = self.chain.process_block(b.clone(), chain::Options::MINE);
 			if let Err(e) = res {
 				// Return error status
 				error!(
@@ -566,19 +516,11 @@
 			}
 		}
 		// Log this as a valid share
-<<<<<<< HEAD
 		if let Some(worker) = self.workers.get_worker(&worker_id) {
 			let submitted_by = match worker.login {
 				None => worker.id.to_string(),
 				Some(login) => login.clone(),
 			};
-=======
-		let worker = self.workers.get_worker(worker_id)?;
-		let submitted_by = match worker.login {
-			None => worker.id.to_string(),
-			Some(login) => login,
-		};
->>>>>>> ddb05520
 
 			info!(
 				"(Server ID: {}) Got share at height {}, hash {}, edge_bits {}, nonce {}, job_id {}, difficulty {}/{}, submitted by {}",
@@ -663,19 +605,11 @@
 			{
 				{
 					debug!("resend updated block");
-<<<<<<< HEAD
-					let mut wallet_listener_url: Option<String> = None;
-					if !config.burn_reward {
-						wallet_listener_url = Some(config.wallet_listener_url.clone());
-					}
-=======
-					let mut state = self.current_state.write();
 					let wallet_listener_url = if !config.burn_reward {
 						Some(config.wallet_listener_url.clone())
 					} else {
 						None
 					};
->>>>>>> ddb05520
 					// If this is a new block, clear the current_block version history
 					let clear_blocks = current_hash != latest_hash;
 
@@ -694,7 +628,6 @@
 						state.current_difficulty =
 							(new_block.header.total_difficulty() - head.total_difficulty).to_num();
 
-<<<<<<< HEAD
 						state.current_key_id = block_fees.key_id();
 
 						current_hash = latest_hash;
@@ -702,11 +635,6 @@
 						state.minimum_share_difficulty =
 							cmp::min(config.minimum_share_difficulty, state.current_difficulty);
 					}
-=======
-					current_hash = latest_hash;
-					// set the minimum acceptable share difficulty for this block
-					state.minimum_share_difficulty = config.minimum_share_difficulty;
->>>>>>> ddb05520
 
 					// set a new deadline for rebuilding with fresh transactions
 					deadline = Utc::now().timestamp() + config.attempt_time_per_block as i64;
@@ -915,7 +843,6 @@
 					};
 
 					let write = async move {
-<<<<<<< HEAD
 						if accepting_connection {
 							while let Some(line) = rx.next().await {
 								// No need to add line separator for the client, because
@@ -924,13 +851,6 @@
 									error!("stratum cannot send data to worker, {}", e)
 								})?;
 							}
-=======
-						while let Some(line) = rx.next().await {
-							writer
-								.send(line)
-								.await
-								.map_err(|e| error!("error writing line: {}", e))?;
->>>>>>> ddb05520
 						}
 						Result::<_, ()>::Ok(())
 					};
@@ -953,146 +873,6 @@
 }
 
 // ----------------------------------------
-<<<<<<< HEAD
-=======
-// Worker Object - a connected stratum client - a miner, pool, proxy, etc...
-
-#[derive(Clone)]
-pub struct Worker {
-	id: usize,
-	agent: String,
-	login: Option<String>,
-	authenticated: bool,
-	tx: Tx,
-}
-
-impl Worker {
-	/// Creates a new Stratum Worker.
-	pub fn new(id: usize, tx: Tx) -> Worker {
-		Worker {
-			id: id,
-			agent: String::from(""),
-			login: None,
-			authenticated: false,
-			tx: tx,
-		}
-	}
-} // impl Worker
-
-struct WorkersList {
-	workers_list: Arc<RwLock<HashMap<usize, Worker>>>,
-	stratum_stats: Arc<RwLock<StratumStats>>,
-}
-
-impl WorkersList {
-	pub fn new(stratum_stats: Arc<RwLock<StratumStats>>) -> Self {
-		WorkersList {
-			workers_list: Arc::new(RwLock::new(HashMap::new())),
-			stratum_stats: stratum_stats,
-		}
-	}
-
-	pub fn add_worker(&self, tx: Tx) -> usize {
-		let mut stratum_stats = self.stratum_stats.write();
-		let worker_id = stratum_stats.worker_stats.len();
-		let worker = Worker::new(worker_id, tx);
-		let mut workers_list = self.workers_list.write();
-		workers_list.insert(worker_id, worker);
-
-		let mut worker_stats = WorkerStats::default();
-		worker_stats.is_connected = true;
-		worker_stats.id = worker_id.to_string();
-		worker_stats.pow_difficulty = 1; // XXX TODO
-		stratum_stats.worker_stats.push(worker_stats);
-		stratum_stats.num_workers = workers_list.len();
-		worker_id
-	}
-	pub fn remove_worker(&self, worker_id: usize) {
-		self.update_stats(worker_id, |ws| ws.is_connected = false);
-		let mut stratum_stats = self.stratum_stats.write();
-		let mut workers_list = self.workers_list.write();
-		workers_list
-			.remove(&worker_id)
-			.expect("Stratum: no such addr in map");
-
-		stratum_stats.num_workers = workers_list.len();
-	}
-
-	pub fn login(&self, worker_id: usize, login: String, agent: String) -> Result<(), RpcError> {
-		let mut wl = self.workers_list.write();
-		let mut worker = wl
-			.get_mut(&worker_id)
-			.ok_or_else(RpcError::internal_error)?;
-		worker.login = Some(login);
-		// XXX TODO Future - Validate password?
-		worker.agent = agent;
-		worker.authenticated = true;
-		Ok(())
-	}
-
-	pub fn get_worker(&self, worker_id: usize) -> Result<Worker, RpcError> {
-		self.workers_list
-			.read()
-			.get(&worker_id)
-			.ok_or_else(|| {
-				error!("Worker {} not found", worker_id);
-				RpcError::internal_error()
-			})
-			.map(|w| w.clone())
-	}
-
-	pub fn get_stats(&self, worker_id: usize) -> Result<WorkerStats, RpcError> {
-		self.stratum_stats
-			.read()
-			.worker_stats
-			.get(worker_id)
-			.ok_or_else(RpcError::internal_error)
-			.map(|ws| ws.clone())
-	}
-
-	pub fn last_seen(&self, worker_id: usize) {
-		//self.stratum_stats.write().worker_stats[worker_id].last_seen = SystemTime::now();
-		self.update_stats(worker_id, |ws| ws.last_seen = SystemTime::now());
-	}
-
-	pub fn update_stats(&self, worker_id: usize, f: impl FnOnce(&mut WorkerStats) -> ()) {
-		let mut stratum_stats = self.stratum_stats.write();
-		f(&mut stratum_stats.worker_stats[worker_id]);
-	}
-
-	pub fn send_to(&self, worker_id: usize, msg: String) {
-		let _ = self
-			.workers_list
-			.read()
-			.get(&worker_id)
-			.unwrap()
-			.tx
-			.unbounded_send(msg);
-	}
-
-	pub fn broadcast(&self, msg: String) {
-		for worker in self.workers_list.read().values() {
-			let _ = worker.tx.unbounded_send(msg.clone());
-		}
-	}
-
-	pub fn count(&self) -> usize {
-		self.workers_list.read().len()
-	}
-
-	pub fn update_block_height(&self, height: u64) {
-		let mut stratum_stats = self.stratum_stats.write();
-		stratum_stats.block_height = height;
-	}
-
-	pub fn update_network_difficulty(&self, difficulty: u64) {
-		let mut stratum_stats = self.stratum_stats.write();
-		stratum_stats.network_difficulty = difficulty;
-	}
-}
-
-// ----------------------------------------
->>>>>>> ddb05520
 // Grin Stratum Server
 
 pub struct StratumServer {
@@ -1112,16 +892,10 @@
 	pub fn new(
 		config: StratumServerConfig,
 		chain: Arc<chain::Chain>,
-<<<<<<< HEAD
-		tx_pool: Arc<RwLock<pool::TransactionPool>>,
-		verifier_cache: Arc<RwLock<dyn VerifierCache>>,
+		tx_pool: ServerTxPool,
+		verifier_cache: ServerVerifierCache,
 		stratum_stats: Arc<StratumStats>,
 		ip_pool: Arc<connections::StratumIpPool>,
-=======
-		tx_pool: ServerTxPool,
-		verifier_cache: ServerVerifierCache,
-		stratum_stats: Arc<RwLock<StratumStats>>,
->>>>>>> ddb05520
 	) -> StratumServer {
 		StratumServer {
 			id: String::from("0"),
@@ -1141,13 +915,7 @@
 	/// existing chain anytime required and sending that to the connected
 	/// stratum miner, proxy, or pool, and accepts full solutions to
 	/// be submitted.
-	pub fn run_loop(
-		&mut self,
-		edge_bits: u32,
-		proof_size: usize,
-		sync_state: Arc<SyncState>,
-		invalid_block_hashes: Option<Vec<String>>,
-	) {
+	pub fn run_loop(&mut self, edge_bits: u32, proof_size: usize, sync_state: Arc<SyncState>) {
 		info!(
 			"(Server ID: {}) Starting stratum server with edge_bits = {}, proof_size = {}, config: {:?}",
 			self.id, edge_bits, proof_size, self.config
@@ -1163,7 +931,7 @@
 			.parse()
 			.expect("Stratum: Incorrect address ");
 
-		let handler = Arc::new(Handler::from_stratum(&self, invalid_block_hashes));
+		let handler = Arc::new(Handler::from_stratum(&self));
 		let h = handler.clone();
 
 		let _listener_th = thread::spawn(move || {

// Copyright 2018 The Grin Developers
//
// Licensed under the Apache License, Version 2.0 (the "License");
// you may not use this file except in compliance with the License.
// You may obtain a copy of the License at
//
//     http://www.apache.org/licenses/LICENSE-2.0
//
// Unless required by applicable law or agreed to in writing, software
// distributed under the License is distributed on an "AS IS" BASIS,
// WITHOUT WARRANTIES OR CONDITIONS OF ANY KIND, either express or implied.
// See the License for the specific language governing permissions and
// limitations under the License.

//! Build a block to mine: gathers transactions from the pool, assembles
//! them into a block and returns it.

use crate::util::RwLock;
use chrono::prelude::{DateTime, NaiveDateTime, Utc};
use rand::{thread_rng, Rng};
use std::sync::Arc;
use std::thread;
use std::time::Duration;

use crate::api;
use crate::chain;
use crate::common::types::Error;
use crate::core::core::verifier_cache::VerifierCache;
use crate::core::core::{Output, TxKernel};
use crate::core::libtx::secp_ser;
use crate::core::{consensus, core, global};
use crate::keychain::{ExtKeychain, Identifier, Keychain};
use crate::pool;

/// Fees in block to use for coinbase amount calculation
/// (Duplicated from Grin wallet project)
#[derive(Serialize, Deserialize, Debug, Clone)]
pub struct BlockFees {
	/// fees
	#[serde(with = "secp_ser::string_or_u64")]
	pub fees: u64,
	/// height
	#[serde(with = "secp_ser::string_or_u64")]
	pub height: u64,
	/// key id
	pub key_id: Option<Identifier>,
}

impl BlockFees {
	/// return key id
	pub fn key_id(&self) -> Option<Identifier> {
		self.key_id.clone()
	}
}

/// Response to build a coinbase output.
#[derive(Serialize, Deserialize, Debug, Clone)]
pub struct CbData {
	/// Output
	pub output: Output,
	/// Kernel
	pub kernel: TxKernel,
	/// Key Id
	pub key_id: Option<Identifier>,
}

// Ensure a block suitable for mining is built and returned
// If a wallet listener URL is not provided the reward will be "burnt"
// Warning: This call does not return until/unless a new block can be built
pub fn get_block(
	chain: &Arc<chain::Chain>,
	tx_pool: &Arc<RwLock<pool::TransactionPool>>,
	verifier_cache: Arc<RwLock<dyn VerifierCache>>,
	key_id: Option<Identifier>,
	wallet_listener_url: Option<String>,
) -> (core::Block, BlockFees) {
	let wallet_retry_interval = 5;
	// get the latest chain state and build a block on top of it
	let mut result = build_block(
		chain,
		tx_pool,
		verifier_cache.clone(),
		key_id.clone(),
		wallet_listener_url.clone(),
	);
	while let Err(e) = result {
		let mut new_key_id = key_id.to_owned();
		match e {
			self::Error::Chain(c) => match c.kind() {
				chain::ErrorKind::DuplicateCommitment(_) => {
					debug!(
						"Duplicate commit for potential coinbase detected. Trying next derivation."
					);
					// use the next available key to generate a different coinbase commitment
					new_key_id = None;
				}
				_ => {
					error!("Chain Error: {}", c);
				}
			},
			self::Error::WalletComm(_) => {
				error!(
					"Error building new block: Can't connect to wallet listener at {:?}; will retry",
					wallet_listener_url.as_ref().unwrap()
				);
				thread::sleep(Duration::from_secs(wallet_retry_interval));
			}
			ae => {
				warn!("Error building new block: {:?}. Retrying.", ae);
			}
		}

		// only wait if we are still using the same key: a different coinbase commitment is unlikely
		// to have duplication
		if new_key_id.is_some() {
			thread::sleep(Duration::from_millis(100));
		}

		result = build_block(
			chain,
			tx_pool,
			verifier_cache.clone(),
			new_key_id,
			wallet_listener_url.clone(),
		);
	}
	return result.unwrap();
}

/// Builds a new block with the chain head as previous and eligible
/// transactions from the pool.
fn build_block(
	chain: &Arc<chain::Chain>,
	tx_pool: &Arc<RwLock<pool::TransactionPool>>,
	verifier_cache: Arc<RwLock<dyn VerifierCache>>,
	key_id: Option<Identifier>,
	wallet_listener_url: Option<String>,
) -> Result<(core::Block, BlockFees), Error> {
	let head = chain.head_header()?;

	// prepare the block header timestamp
	let mut now_sec = Utc::now().timestamp();
	let head_sec = head.timestamp.timestamp();
	if now_sec <= head_sec {
		now_sec = head_sec + 1;
	}

	// Determine the difficulty our block should be at.
	// Note: do not keep the difficulty_iter in scope (it has an active batch).
	let difficulty = consensus::next_difficulty(head.height + 1, chain.difficulty_iter()?);

	// Extract current "mineable" transactions from the pool.
	// If this fails for *any* reason then fallback to an empty vec of txs.
	// This will allow us to mine an "empty" block if the txpool is in an
	// invalid (and unexpected) state.
	let txs = match tx_pool.read().prepare_mineable_transactions() {
		Ok(txs) => txs,
		Err(e) => {
			error!(
				"build_block: Failed to prepare mineable txs from txpool: {:?}",
				e
			);
			warn!("build_block: Falling back to mining empty block.");
			vec![]
		}
	};

	// build the coinbase and the block itself
	let fees = txs.iter().map(|tx| tx.fee()).sum();
	let height = head.height + 1;
	let block_fees = BlockFees {
		fees,
		key_id,
		height,
	};

	let (output, kernel, block_fees) = get_coinbase(wallet_listener_url, block_fees)?;
	let mut b = core::Block::from_reward(&head, txs, output, kernel, difficulty.difficulty)?;

	// making sure we're not spending time mining a useless block
	b.validate(&head.total_kernel_offset, verifier_cache)?;

	b.header.pow.nonce = thread_rng().gen();
	b.header.pow.secondary_scaling = difficulty.secondary_scaling;
	b.header.timestamp = DateTime::<Utc>::from_utc(NaiveDateTime::from_timestamp(now_sec, 0), Utc);

	debug!(
		"Built new block with {} inputs and {} outputs, block difficulty: {}, cumulative difficulty {}",
		b.inputs().len(),
		b.outputs().len(),
		difficulty.difficulty,
		b.header.total_difficulty().to_num(),
	);

	// Now set txhashset roots and sizes on the header of the block being built.
	match chain.set_txhashset_roots(&mut b) {
		Ok(_) => Ok((b, block_fees)),
		Err(e) => {
			match e.kind() {
				// If this is a duplicate commitment then likely trying to use
				// a key that hass already been derived but not in the wallet
				// for some reason, allow caller to retry.
				chain::ErrorKind::DuplicateCommitment(e) => Err(Error::Chain(
					chain::ErrorKind::DuplicateCommitment(e).into(),
				)),

				// Some other issue, possibly duplicate kernel
				_ => {
					error!("Error setting txhashset root to build a block: {:?}", e);
					Err(Error::Chain(
						chain::ErrorKind::Other(format!("{:?}", e)).into(),
					))
				}
			}
		}
	}
}

///
/// Probably only want to do this when testing.
///
fn burn_reward(block_fees: BlockFees) -> Result<(core::Output, core::TxKernel, BlockFees), Error> {
	warn!("Burning block fees: {:?}", block_fees);
	let keychain = ExtKeychain::from_random_seed(global::is_floonet())?;
	let key_id = ExtKeychain::derive_key_id(1, 1, 0, 0, 0);
<<<<<<< HEAD
	let (out, kernel) =
		crate::core::libtx::reward::output(&keychain, &key_id, block_fees.fees, false).unwrap();
=======
	let (out, kernel) = crate::core::libtx::reward::output(&keychain, &key_id, block_fees.fees)?;
>>>>>>> b8e264b3
	Ok((out, kernel, block_fees))
}

// Connect to the wallet listener and get coinbase.
// Warning: If a wallet listener URL is not provided the reward will be "burnt"
fn get_coinbase(
	wallet_listener_url: Option<String>,
	block_fees: BlockFees,
) -> Result<(core::Output, core::TxKernel, BlockFees), Error> {
	match wallet_listener_url {
		None => {
			// Burn it
			return burn_reward(block_fees);
		}
		Some(wallet_listener_url) => {
<<<<<<< HEAD
			let res = create_coinbase(&wallet_listener_url, &block_fees)?;
			let output = res.output;
			let kernel = res.kernel;
			let key_id = res.key_id;
=======
			let res = wallet::create_coinbase(&wallet_listener_url, &block_fees)?;
			let out_bin = util::from_hex(res.output)
				.map_err(|_| Error::General("failed to parse hex output".to_owned()))?;
			let kern_bin = util::from_hex(res.kernel)
				.map_err(|_| Error::General("failed to parse hex kernel".to_owned()))?;

			let key_id_bin = util::from_hex(res.key_id)
				.map_err(|_| Error::General("failed to parse hex key id".to_owned()))?;
			let output = ser::deserialize(&mut &out_bin[..])
				.map_err(|_| Error::General("failed to deserialize output".to_owned()))?;

			let kernel = ser::deserialize(&mut &kern_bin[..])
				.map_err(|_| Error::General("failed to deserialize kernel".to_owned()))?;
			let key_id = ser::deserialize(&mut &key_id_bin[..])
				.map_err(|_| Error::General("failed to deserialize key id".to_owned()))?;
>>>>>>> b8e264b3
			let block_fees = BlockFees {
				key_id: key_id,
				..block_fees
			};

			debug!("get_coinbase: {:?}", block_fees);
			return Ok((output, kernel, block_fees));
		}
	}
}

/// Call the wallet API to create a coinbase output for the given block_fees.
/// Will retry based on default "retry forever with backoff" behavior.
fn create_coinbase(dest: &str, block_fees: &BlockFees) -> Result<CbData, Error> {
	let url = format!("{}/v1/wallet/foreign/build_coinbase", dest);
	match api::client::post(&url, None, &block_fees) {
		Err(e) => {
			error!(
				"Failed to get coinbase from {}. Is the wallet listening?",
				url
			);
			Err(Error::WalletComm(format!("{}", e)))
		}
		Ok(res) => Ok(res),
	}
}<|MERGE_RESOLUTION|>--- conflicted
+++ resolved
@@ -223,12 +223,8 @@
 	warn!("Burning block fees: {:?}", block_fees);
 	let keychain = ExtKeychain::from_random_seed(global::is_floonet())?;
 	let key_id = ExtKeychain::derive_key_id(1, 1, 0, 0, 0);
-<<<<<<< HEAD
 	let (out, kernel) =
 		crate::core::libtx::reward::output(&keychain, &key_id, block_fees.fees, false).unwrap();
-=======
-	let (out, kernel) = crate::core::libtx::reward::output(&keychain, &key_id, block_fees.fees)?;
->>>>>>> b8e264b3
 	Ok((out, kernel, block_fees))
 }
 
@@ -244,28 +240,10 @@
 			return burn_reward(block_fees);
 		}
 		Some(wallet_listener_url) => {
-<<<<<<< HEAD
 			let res = create_coinbase(&wallet_listener_url, &block_fees)?;
 			let output = res.output;
 			let kernel = res.kernel;
 			let key_id = res.key_id;
-=======
-			let res = wallet::create_coinbase(&wallet_listener_url, &block_fees)?;
-			let out_bin = util::from_hex(res.output)
-				.map_err(|_| Error::General("failed to parse hex output".to_owned()))?;
-			let kern_bin = util::from_hex(res.kernel)
-				.map_err(|_| Error::General("failed to parse hex kernel".to_owned()))?;
-
-			let key_id_bin = util::from_hex(res.key_id)
-				.map_err(|_| Error::General("failed to parse hex key id".to_owned()))?;
-			let output = ser::deserialize(&mut &out_bin[..])
-				.map_err(|_| Error::General("failed to deserialize output".to_owned()))?;
-
-			let kernel = ser::deserialize(&mut &kern_bin[..])
-				.map_err(|_| Error::General("failed to deserialize kernel".to_owned()))?;
-			let key_id = ser::deserialize(&mut &key_id_bin[..])
-				.map_err(|_| Error::General("failed to deserialize key id".to_owned()))?;
->>>>>>> b8e264b3
 			let block_fees = BlockFees {
 				key_id: key_id,
 				..block_fees

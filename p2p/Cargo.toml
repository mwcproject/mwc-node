--- conflicted
+++ resolved
@@ -1,10 +1,6 @@
 [package]
 name = "grin_p2p"
-<<<<<<< HEAD
-version = "4.1.0"
-=======
-version = "4.1.2-alpha.1"
->>>>>>> f25b75c6
+version = "5.0.0"
 authors = ["Grin Developers <mimblewimble@lists.launchpad.net>"]
 description = "Chain implementation for grin, a simple, private and scalable cryptocurrency implementation based on the MimbleWimble chain format."
 license = "Apache-2.0"
@@ -17,14 +13,11 @@
 bitflags = "1"
 enum_primitive = "0.1"
 lru-cache = "0.1"
-<<<<<<< HEAD
 tor-stream = "0.2"
 net2 = "0.2"
 socks = "0.3.2"
 failure = "0.1"
 failure_derive = "0.1"
-=======
->>>>>>> f25b75c6
 num = "0.2"
 rand = "0.6"
 serde = "1"
@@ -33,20 +26,10 @@
 log = "0.4"
 chrono = { version = "0.4.11", features = ["serde"] }
 
-<<<<<<< HEAD
-grin_core = { path = "../core", version = "4.1.0" }
-grin_store = { path = "../store", version = "4.1.0" }
-grin_util = { path = "../util", version = "4.1.0" }
-grin_chain = { path = "../chain", version = "4.1.0" }
+grin_core = { path = "../core", version = "5.0.0" }
+grin_store = { path = "../store", version = "5.0.0" }
+grin_util = { path = "../util", version = "5.0.0" }
+grin_chain = { path = "../chain", version = "5.0.0" }
 
 [dev-dependencies]
-grin_pool = { path = "../pool", version = "4.1.0" }
-=======
-grin_core = { path = "../core", version = "4.1.2-alpha.1" }
-grin_store = { path = "../store", version = "4.1.2-alpha.1" }
-grin_util = { path = "../util", version = "4.1.2-alpha.1" }
-grin_chain = { path = "../chain", version = "4.1.2-alpha.1" }
-
-[dev-dependencies]
-grin_pool = { path = "../pool", version = "4.1.2-alpha.1" }
->>>>>>> f25b75c6
+grin_pool = { path = "../pool", version = "5.0.0" }
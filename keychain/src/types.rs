// Copyright 2020 The Grin Developers
//
// Licensed under the Apache License, Version 2.0 (the "License");
// you may not use this file except in compliance with the License.
// You may obtain a copy of the License at
//
//     http://www.apache.org/licenses/LICENSE-2.0
//
// Unless required by applicable law or agreed to in writing, software
// distributed under the License is distributed on an "AS IS" BASIS,
// WITHOUT WARRANTIES OR CONDITIONS OF ANY KIND, either express or implied.
// See the License for the specific language governing permissions and
// limitations under the License.

//! Keychain trait and its main supporting types. The Identifier is a
//! semi-opaque structure (just bytes) to track keys within the Keychain.
//! BlindingFactor is a useful wrapper around a private key to help with
//! commitment generation.

use rand::thread_rng;
use std::cmp::min;
use std::convert::TryFrom;
<<<<<<< HEAD
/// Keychain trait and its main supporting types. The Identifier is a
/// semi-opaque structure (just bytes) to track keys within the Keychain.
/// BlindingFactor is a useful wrapper around a private key to help with
/// commitment generation.
use std::fmt;
use std::io::Cursor;
use std::ops::Add;
=======
use std::io::Cursor;
use std::{error, fmt};
>>>>>>> f25b75c6

use crate::blake2::blake2b::blake2b;
use crate::extkey_bip32::{self, ChildNumber};
use serde::{de, ser}; //TODO: Convert errors to use ErrorKind

use crate::util::secp::constants::SECRET_KEY_SIZE;
use crate::util::secp::key::{PublicKey, SecretKey, ZERO_KEY};
use crate::util::secp::pedersen::Commitment;
use crate::util::secp::{self, Message, Secp256k1, Signature};
<<<<<<< HEAD
use crate::util::static_secp_instance;
use failure::Fail;
=======
use crate::util::ToHex;
>>>>>>> f25b75c6
use zeroize::Zeroize;

use byteorder::{BigEndian, ReadBytesExt, WriteBytesExt};

// Size of an identifier in bytes
pub const IDENTIFIER_SIZE: usize = 17;

#[derive(Fail, PartialEq, Eq, Clone, Debug, Serialize, Deserialize)]
pub enum Error {
	#[fail(display = "Keychain secp error, {}", _0)]
	Secp(secp::Error),
	#[fail(display = "Keychain derivation key error, {}", _0)]
	KeyDerivation(extkey_bip32::Error),
	#[fail(display = "Keychain Transaction error, {}", _0)]
	Transaction(String),
	#[fail(display = "Keychain range proof error, {}", _0)]
	RangeProof(String),
	#[fail(display = "Keychain unknown commitment type")]
	SwitchCommitmentType,
	#[fail(display = "Keychain generic error, {}", _0)]
	GenericError(String),
}

impl From<secp::Error> for Error {
	fn from(e: secp::Error) -> Error {
		Error::Secp(e)
	}
}

impl From<extkey_bip32::Error> for Error {
	fn from(e: extkey_bip32::Error) -> Error {
		Error::KeyDerivation(e)
	}
}

#[derive(Clone, PartialEq, Eq, Ord, Hash, PartialOrd)]
pub struct Identifier([u8; IDENTIFIER_SIZE]);

impl ser::Serialize for Identifier {
	fn serialize<S>(&self, serializer: S) -> Result<S::Ok, S::Error>
	where
		S: ser::Serializer,
	{
		serializer.serialize_str(&self.to_hex())
	}
}

impl<'de> de::Deserialize<'de> for Identifier {
	fn deserialize<D>(deserializer: D) -> Result<Identifier, D::Error>
	where
		D: de::Deserializer<'de>,
	{
		deserializer.deserialize_str(IdentifierVisitor)
	}
}

struct IdentifierVisitor;

impl<'de> de::Visitor<'de> for IdentifierVisitor {
	type Value = Identifier;

	fn expecting(&self, formatter: &mut fmt::Formatter<'_>) -> fmt::Result {
		formatter.write_str("an identifier")
	}

	fn visit_str<E>(self, s: &str) -> Result<Self::Value, E>
	where
		E: de::Error,
	{
		let identifier = Identifier::from_hex(s)
			.map_err(|e| de::Error::custom(format!("Unable to parse HEX {}, {}", s, e)))?;
		Ok(identifier)
	}
}

impl Identifier {
	pub fn zero() -> Identifier {
		Identifier::from_bytes(&[0; IDENTIFIER_SIZE])
	}

	pub fn from_path(path: &ExtKeychainPath) -> Identifier {
		path.to_identifier()
	}

	pub fn to_path(&self) -> ExtKeychainPath {
		ExtKeychainPath::from_identifier(&self)
	}

	pub fn to_value_path(&self, value: u64) -> ValueExtKeychainPath {
		// TODO: proper support for different switch commitment schemes
		// For now it is assumed all outputs are using the regular switch commitment scheme
		ValueExtKeychainPath {
			value,
			ext_keychain_path: self.to_path(),
			switch: SwitchCommitmentType::Regular,
		}
	}

	/// output the path itself, for insertion into bulletproof
	/// recovery processes can grind through possiblities to find the
	/// correct length if required
	pub fn serialize_path(&self) -> [u8; IDENTIFIER_SIZE - 1] {
		let mut retval = [0u8; IDENTIFIER_SIZE - 1];
		retval.copy_from_slice(&self.0[1..IDENTIFIER_SIZE]);
		retval
	}

	/// restore from a serialized path
	pub fn from_serialized_path(len: u8, p: &[u8]) -> Identifier {
		let mut id = [0; IDENTIFIER_SIZE];
		id[0] = len;
		id[1..IDENTIFIER_SIZE].clone_from_slice(&p[0..(IDENTIFIER_SIZE - 1)]);
		Identifier(id)
	}

	/// Return the parent path
	pub fn parent_path(&self) -> Identifier {
		let mut p = ExtKeychainPath::from_identifier(&self);
		if p.depth > 0 {
			p.path[p.depth as usize - 1] = ChildNumber::from(0);
			p.depth -= 1;
		}
		Identifier::from_path(&p)
	}
	pub fn from_bytes(bytes: &[u8]) -> Identifier {
		let mut identifier = [0; IDENTIFIER_SIZE];
		identifier[..min(IDENTIFIER_SIZE, bytes.len())]
			.clone_from_slice(&bytes[..min(IDENTIFIER_SIZE, bytes.len())]);
		Identifier(identifier)
	}

	pub fn to_bytes(&self) -> [u8; IDENTIFIER_SIZE] {
		self.0
	}

	pub fn from_pubkey(secp: &Secp256k1, pubkey: &PublicKey) -> Identifier {
		let bytes = pubkey.serialize_vec(secp, true);
		let identifier = blake2b(IDENTIFIER_SIZE, &[], &bytes[..]);
		Identifier::from_bytes(&identifier.as_bytes())
	}

	/// Return the identifier of the secret key
	/// which is the blake2b (10 byte) digest of the PublicKey
	/// corresponding to the secret key provided.
	pub fn from_secret_key(secp: &Secp256k1, key: &SecretKey) -> Result<Identifier, Error> {
		let key_id = PublicKey::from_secret_key(secp, key).map_err(|e| Error::Secp(e))?;
		Ok(Identifier::from_pubkey(secp, &key_id))
	}

	pub fn from_hex(hex: &str) -> Result<Identifier, Error> {
<<<<<<< HEAD
		let bytes = util::from_hex(hex)
			.map_err(|e| Error::GenericError(format!("Unable to parse HEX {}, {}", hex, e)))?;
=======
		let bytes = util::from_hex(hex).unwrap();
>>>>>>> f25b75c6
		Ok(Identifier::from_bytes(&bytes))
	}

	pub fn to_bip_32_string(&self) -> String {
		let p = ExtKeychainPath::from_identifier(&self);
		let mut retval = String::from("m");
		for i in 0..p.depth {
			retval.push_str(&format!("/{}", <u32>::from(p.path[i as usize])));
		}
		retval
	}
}

impl AsRef<[u8]> for Identifier {
	fn as_ref(&self) -> &[u8] {
		&self.0.as_ref()
	}
}

impl ::std::fmt::Debug for Identifier {
	fn fmt(&self, f: &mut ::std::fmt::Formatter<'_>) -> ::std::fmt::Result {
		write!(f, "{}(", stringify!(Identifier))?;
		write!(f, "{}", self.to_hex())?;
		write!(f, ")")
	}
}

impl fmt::Display for Identifier {
	fn fmt(&self, f: &mut fmt::Formatter<'_>) -> fmt::Result {
		write!(f, "{}", self.to_hex())
	}
}

#[derive(Default, Clone, PartialEq, Serialize, Deserialize, Zeroize)]
#[zeroize(drop)]
pub struct BlindingFactor([u8; SECRET_KEY_SIZE]);

// Dummy `Debug` implementation that prevents secret leakage.
impl fmt::Debug for BlindingFactor {
	fn fmt(&self, f: &mut ::std::fmt::Formatter<'_>) -> fmt::Result {
		write!(f, "BlindingFactor(<secret key hidden>)")
	}
}

impl AsRef<[u8]> for BlindingFactor {
	fn as_ref(&self) -> &[u8] {
		&self.0
	}
}

impl BlindingFactor {
	pub fn from_secret_key(skey: SecretKey) -> BlindingFactor {
		BlindingFactor::from_slice(&skey.as_ref())
	}

	pub fn from_slice(data: &[u8]) -> BlindingFactor {
		let mut blind = [0; SECRET_KEY_SIZE];
		blind[..min(SECRET_KEY_SIZE, data.len())]
			.clone_from_slice(&data[..min(SECRET_KEY_SIZE, data.len())]);
		BlindingFactor(blind)
	}

	pub fn zero() -> BlindingFactor {
		BlindingFactor::from_secret_key(ZERO_KEY)
	}

	pub fn is_zero(&self) -> bool {
		self.0 == ZERO_KEY.as_ref()
	}

	pub fn rand(secp: &Secp256k1) -> BlindingFactor {
		BlindingFactor::from_secret_key(SecretKey::new(secp, &mut thread_rng()))
	}

	pub fn from_hex(hex: &str) -> Result<BlindingFactor, Error> {
<<<<<<< HEAD
		let bytes = util::from_hex(hex)
			.map_err(|e| Error::GenericError(format!("Unable to parse HEX {}, {}", hex, e)))?;
=======
		let bytes = util::from_hex(hex).unwrap();
>>>>>>> f25b75c6
		Ok(BlindingFactor::from_slice(&bytes))
	}

	// Handle "zero" blinding_factor correctly, by returning the "zero" key.
	// We need this for some of the tests.
	pub fn secret_key(&self, secp: &Secp256k1) -> Result<SecretKey, Error> {
		if self.is_zero() {
			Ok(ZERO_KEY)
		} else {
			SecretKey::from_slice(secp, &self.0).map_err(Error::Secp)
		}
	}

	// Convenient (and robust) way to add two blinding_factors together.
	// Handles "zero" blinding_factors correctly.
	pub fn add(&self, other: &BlindingFactor, secp: &Secp256k1) -> Result<BlindingFactor, Error> {
		let keys = vec![self, other]
			.into_iter()
			.filter(|x| !x.is_zero())
			.filter_map(|x| x.secret_key(&secp).ok())
			.collect::<Vec<_>>();
		if keys.is_empty() {
			Ok(BlindingFactor::zero())
		} else {
			let sum = secp.blind_sum(keys, vec![])?;
			Ok(BlindingFactor::from_secret_key(sum))
		}
	}

	/// Split a blinding_factor (aka secret_key) into a pair of
	/// blinding_factors. We use one of these (k1) to sign the tx_kernel (k1G)
	/// and the other gets aggregated in the block_header as the "offset".
	/// This prevents an actor from being able to sum a set of inputs, outputs
	/// and kernels from a block to identify and reconstruct a particular tx
	/// from a block. You would need both k1, k2 to do this.
	pub fn split(
		&self,
		blind_1: &BlindingFactor,
		secp: &Secp256k1,
	) -> Result<BlindingFactor, Error> {
		// use blind_sum to subtract skey_1 from our key such that skey = skey_1 + skey_2
		let skey = self.secret_key(secp)?;
		let skey_1 = blind_1.secret_key(secp)?;
		let skey_2 = secp.blind_sum(vec![skey], vec![skey_1])?;
		Ok(BlindingFactor::from_secret_key(skey_2))
	}
}

/// Accumulator to compute the sum of blinding factors. Keeps track of each
/// factor as well as the "sign" with which they should be combined.
#[derive(Clone, Debug, PartialEq)]
pub struct BlindSum {
	pub positive_key_ids: Vec<ValueExtKeychainPath>,
	pub negative_key_ids: Vec<ValueExtKeychainPath>,
	pub positive_blinding_factors: Vec<BlindingFactor>,
	pub negative_blinding_factors: Vec<BlindingFactor>,
}

impl BlindSum {
	/// Creates a new blinding factor sum.
	pub fn new() -> BlindSum {
		BlindSum {
			positive_key_ids: vec![],
			negative_key_ids: vec![],
			positive_blinding_factors: vec![],
			negative_blinding_factors: vec![],
		}
	}

	pub fn add_key_id(mut self, path: ValueExtKeychainPath) -> BlindSum {
		self.positive_key_ids.push(path);
		self
	}

	pub fn sub_key_id(mut self, path: ValueExtKeychainPath) -> BlindSum {
		self.negative_key_ids.push(path);
		self
	}

	/// Adds the provided key to the sum of blinding factors.
	pub fn add_blinding_factor(mut self, blind: BlindingFactor) -> BlindSum {
		self.positive_blinding_factors.push(blind);
		self
	}

	/// Subtracts the provided key to the sum of blinding factors.
	pub fn sub_blinding_factor(mut self, blind: BlindingFactor) -> BlindSum {
		self.negative_blinding_factors.push(blind);
		self
	}
}

/// Encapsulates a max 4-level deep BIP32 path, which is the most we can
/// currently fit into a rangeproof message. The depth encodes how far the
/// derivation depths go and allows differentiating paths. As m/0, m/0/0
/// or m/0/0/0/0 result in different derivations, a path needs to encode
/// its maximum depth.
#[derive(Copy, Clone, PartialEq, Eq, Debug, Deserialize)]
pub struct ExtKeychainPath {
	pub depth: u8,
	pub path: [extkey_bip32::ChildNumber; 4],
}

impl ExtKeychainPath {
	/// Return a new chain path with given derivation and depth
	pub fn new(depth: u8, d0: u32, d1: u32, d2: u32, d3: u32) -> ExtKeychainPath {
		ExtKeychainPath {
			depth: depth,
			path: [
				ChildNumber::from(d0),
				ChildNumber::from(d1),
				ChildNumber::from(d2),
				ChildNumber::from(d3),
			],
		}
	}

	/// from an Indentifier [manual deserialization]
	pub fn from_identifier(id: &Identifier) -> ExtKeychainPath {
		let mut rdr = Cursor::new(id.0.to_vec());
		ExtKeychainPath {
			depth: rdr.read_u8().unwrap(),
			path: [
				ChildNumber::from(rdr.read_u32::<BigEndian>().unwrap()),
				ChildNumber::from(rdr.read_u32::<BigEndian>().unwrap()),
				ChildNumber::from(rdr.read_u32::<BigEndian>().unwrap()),
				ChildNumber::from(rdr.read_u32::<BigEndian>().unwrap()),
			],
		}
	}

	/// to an Identifier [manual serialization]
	pub fn to_identifier(&self) -> Identifier {
		let mut wtr = vec![];
		wtr.write_u8(self.depth).unwrap();
		wtr.write_u32::<BigEndian>(<u32>::from(self.path[0]))
			.unwrap();
		wtr.write_u32::<BigEndian>(<u32>::from(self.path[1]))
			.unwrap();
		wtr.write_u32::<BigEndian>(<u32>::from(self.path[2]))
			.unwrap();
		wtr.write_u32::<BigEndian>(<u32>::from(self.path[3]))
			.unwrap();
		let mut retval = [0u8; IDENTIFIER_SIZE];
		retval.copy_from_slice(&wtr[0..IDENTIFIER_SIZE]);
		Identifier(retval)
	}

	/// Last part of the path (for last n_child)
	pub fn last_path_index(&self) -> u32 {
		if self.depth == 0 {
			0
		} else {
			<u32>::from(self.path[self.depth as usize - 1])
		}
	}
}

/// Wrapper for amount + switch + path
#[derive(Copy, Clone, PartialEq, Eq, Debug, Deserialize)]
pub struct ValueExtKeychainPath {
	pub value: u64,
	pub ext_keychain_path: ExtKeychainPath,
	pub switch: SwitchCommitmentType,
}

pub trait Keychain: Sync + Send + Clone {
	/// Generates a keychain from a raw binary seed (which has already been
	/// decrypted if applicable).
	fn from_seed(seed: &[u8], is_floo: bool) -> Result<Self, Error>;

	/// Generates a keychain from a list of space-separated mnemonic words
	fn from_mnemonic(word_list: &str, extension_word: &str, is_floo: bool) -> Result<Self, Error>;

	/// Generates a keychain from a randomly generated seed. Mostly used for tests.
	fn from_random_seed(is_floo: bool) -> Result<Self, Error>;

	/// XOR masks the keychain's master key against another key
	fn mask_master_key(&mut self, mask: &SecretKey) -> Result<(), Error>;

	/// Root identifier for that keychain
	fn root_key_id() -> Identifier;

	/// Derives a key id from the depth of the keychain and the values at each
	/// depth level. See `KeychainPath` for more information.
	fn derive_key_id(depth: u8, d1: u32, d2: u32, d3: u32, d4: u32) -> Identifier;

	/// The public root key
	fn public_root_key(&self) -> PublicKey;

	fn derive_key(
		&self,
		amount: u64,
		id: &Identifier,
		switch: SwitchCommitmentType,
	) -> Result<SecretKey, Error>;
	fn commit(
		&self,
		amount: u64,
		id: &Identifier,
		switch: SwitchCommitmentType,
	) -> Result<Commitment, Error>;
	fn blind_sum(&self, blind_sum: &BlindSum) -> Result<BlindingFactor, Error>;
	fn sign(
		&self,
		msg: &Message,
		amount: u64,
		id: &Identifier,
		switch: SwitchCommitmentType,
	) -> Result<Signature, Error>;
	fn sign_with_blinding(&self, _: &Message, _: &BlindingFactor) -> Result<Signature, Error>;
	fn secp(&self) -> &Secp256k1;
}

#[derive(PartialEq, Eq, Clone, Copy, Debug, Serialize, Deserialize)]
pub enum SwitchCommitmentType {
	None,
	Regular,
}

impl TryFrom<u8> for SwitchCommitmentType {
	type Error = ();

	fn try_from(value: u8) -> Result<Self, Self::Error> {
		match value {
			0 => Ok(SwitchCommitmentType::None),
			1 => Ok(SwitchCommitmentType::Regular),
			_ => Err(()),
		}
	}
}

impl From<SwitchCommitmentType> for u8 {
	fn from(switch: SwitchCommitmentType) -> Self {
		match switch {
			SwitchCommitmentType::None => 0,
			SwitchCommitmentType::Regular => 1,
		}
	}
}

#[cfg(test)]
mod test {
	use rand::thread_rng;

	use crate::types::{BlindingFactor, ExtKeychainPath, Identifier};
	use crate::util::secp::constants::SECRET_KEY_SIZE;
	use crate::util::secp::key::{SecretKey, ZERO_KEY};
	use crate::util::secp::Secp256k1;
	use std::slice::from_raw_parts;

	// This tests cleaning of BlindingFactor (e.g. secret key) on Drop.
	// To make this test fail, just remove `Zeroize` derive from `BlindingFactor` definition.
	#[test]
	fn blinding_factor_clear_on_drop() {
		// Create buffer for blinding factor filled with non-zero bytes.
		let bf_bytes = [0xAA; SECRET_KEY_SIZE];
		let ptr = {
			// Fill blinding factor with some "sensitive" data
			let bf = BlindingFactor::from_slice(&bf_bytes[..]);
			bf.0.as_ptr()

			// -- after this line BlindingFactor should be zeroed
		};

		// Unsafely get data from where BlindingFactor was in memory. Should be all zeros.
		let bf_bytes = unsafe { from_raw_parts(ptr, SECRET_KEY_SIZE) };

		// There should be all zeroes.
		let mut all_zeros = true;
		for b in bf_bytes {
			if *b != 0x00 {
				all_zeros = false;
			}
		}

		assert!(all_zeros)
	}

	// split a key, sum the split keys and confirm the sum matches the original key
	#[test]
	fn split_blinding_factor() {
		let secp = Secp256k1::new();
		let skey_in = SecretKey::new(&secp, &mut thread_rng());
		let blind = BlindingFactor::from_secret_key(skey_in.clone());
		let blind_1 = BlindingFactor::rand(&secp);
		let blind_2 = blind.split(&blind_1, &secp).unwrap();

		let mut skey_sum = blind_1.secret_key(&secp).unwrap();
		let skey_2 = blind_2.secret_key(&secp).unwrap();
		skey_sum.add_assign(&secp, &skey_2).unwrap();
		assert_eq!(skey_in, skey_sum);
	}

	// Sanity check that we can add the zero key to a secret key and it is still
	// the same key that we started with (k + 0 = k)
	#[test]
	fn zero_key_addition() {
		let secp = Secp256k1::new();
		let skey_in = SecretKey::new(&secp, &mut thread_rng());
		let skey_zero = ZERO_KEY;

		let mut skey_out = skey_in.clone();
		skey_out.add_assign(&secp, &skey_zero).unwrap();

		assert_eq!(skey_in, skey_out);
	}

	// Check path identifiers
	#[test]
	fn path_identifier() {
		let path = ExtKeychainPath::new(4, 1, 2, 3, 4);
		let id = Identifier::from_path(&path);
		let ret_path = id.to_path();
		assert_eq!(path, ret_path);

		let path = ExtKeychainPath::new(
			1,
			<u32>::max_value(),
			<u32>::max_value(),
			3,
			<u32>::max_value(),
		);
		let id = Identifier::from_path(&path);
		let ret_path = id.to_path();
		assert_eq!(path, ret_path);

		println!("id: {:?}", id);
		println!("ret_path {:?}", ret_path);

		let path = ExtKeychainPath::new(3, 0, 0, 10, 0);
		let id = Identifier::from_path(&path);
		let parent_id = id.parent_path();
		let expected_path = ExtKeychainPath::new(2, 0, 0, 0, 0);
		let expected_id = Identifier::from_path(&expected_path);
		assert_eq!(expected_id, parent_id);
	}
}<|MERGE_RESOLUTION|>--- conflicted
+++ resolved
@@ -20,18 +20,8 @@
 use rand::thread_rng;
 use std::cmp::min;
 use std::convert::TryFrom;
-<<<<<<< HEAD
-/// Keychain trait and its main supporting types. The Identifier is a
-/// semi-opaque structure (just bytes) to track keys within the Keychain.
-/// BlindingFactor is a useful wrapper around a private key to help with
-/// commitment generation.
 use std::fmt;
 use std::io::Cursor;
-use std::ops::Add;
-=======
-use std::io::Cursor;
-use std::{error, fmt};
->>>>>>> f25b75c6
 
 use crate::blake2::blake2b::blake2b;
 use crate::extkey_bip32::{self, ChildNumber};
@@ -41,12 +31,8 @@
 use crate::util::secp::key::{PublicKey, SecretKey, ZERO_KEY};
 use crate::util::secp::pedersen::Commitment;
 use crate::util::secp::{self, Message, Secp256k1, Signature};
-<<<<<<< HEAD
-use crate::util::static_secp_instance;
+use crate::util::ToHex;
 use failure::Fail;
-=======
-use crate::util::ToHex;
->>>>>>> f25b75c6
 use zeroize::Zeroize;
 
 use byteorder::{BigEndian, ReadBytesExt, WriteBytesExt};
@@ -197,12 +183,8 @@
 	}
 
 	pub fn from_hex(hex: &str) -> Result<Identifier, Error> {
-<<<<<<< HEAD
 		let bytes = util::from_hex(hex)
 			.map_err(|e| Error::GenericError(format!("Unable to parse HEX {}, {}", hex, e)))?;
-=======
-		let bytes = util::from_hex(hex).unwrap();
->>>>>>> f25b75c6
 		Ok(Identifier::from_bytes(&bytes))
 	}
 
@@ -278,12 +260,7 @@
 	}
 
 	pub fn from_hex(hex: &str) -> Result<BlindingFactor, Error> {
-<<<<<<< HEAD
-		let bytes = util::from_hex(hex)
-			.map_err(|e| Error::GenericError(format!("Unable to parse HEX {}, {}", hex, e)))?;
-=======
 		let bytes = util::from_hex(hex).unwrap();
->>>>>>> f25b75c6
 		Ok(BlindingFactor::from_slice(&bytes))
 	}
 

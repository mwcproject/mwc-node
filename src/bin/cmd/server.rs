--- conflicted
+++ resolved
@@ -14,6 +14,8 @@
 
 /// Grin server commands processing
 use std::process::exit;
+use std::sync::atomic::{AtomicBool, Ordering};
+use std::sync::Arc;
 use std::thread;
 use std::time::Duration;
 
@@ -41,32 +43,7 @@
 	// Run the UI controller.. here for now for simplicity to access
 	// everything it might need
 	if config.run_tui.unwrap_or(false) {
-<<<<<<< HEAD
 		warn!("Starting MWC in UI mode...");
-		servers::Server::start(config, |serv: servers::Server| {
-			let mut controller = ui::Controller::new().unwrap_or_else(|e| {
-				panic!("Error loading UI controller: {}", e);
-			});
-			controller.run(serv);
-		})
-		.unwrap();
-	} else {
-		warn!("Starting MWC w/o UI...");
-		servers::Server::start(config, |serv: servers::Server| {
-			ctrlc::set_handler(move || {
-				global::request_server_stop();
-			})
-			.expect("Error setting handler for both SIGINT (Ctrl+C) and SIGTERM (kill)");
-			while global::is_server_running() {
-				thread::sleep(Duration::from_millis(300));
-			}
-			warn!(
-				"Received SIGINT (Ctrl+C), SIGTERM (kill) or Server was stopped with API request."
-			);
-			serv.stop();
-		})
-=======
-		warn!("Starting GRIN in UI mode...");
 		servers::Server::start(
 			config,
 			logs_rx,
@@ -79,7 +56,7 @@
 		)
 		.unwrap();
 	} else {
-		warn!("Starting GRIN w/o UI...");
+		warn!("Starting MWC w/o UI...");
 		servers::Server::start(
 			config,
 			logs_rx,
@@ -88,16 +65,16 @@
 				let r = running.clone();
 				ctrlc::set_handler(move || {
 					r.store(false, Ordering::SeqCst);
+					global::request_server_stop();
 				})
 				.expect("Error setting handler for both SIGINT (Ctrl+C) and SIGTERM (kill)");
-				while running.load(Ordering::SeqCst) {
-					thread::sleep(Duration::from_secs(1));
+				while running.load(Ordering::SeqCst) || global::is_server_running() {
+					thread::sleep(Duration::from_millis(300));
 				}
 				warn!("Received SIGINT (Ctrl+C) or SIGTERM (kill).");
 				serv.stop();
 			},
 		)
->>>>>>> 3d0c9afc
 		.unwrap();
 	}
 }

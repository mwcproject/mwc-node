--- conflicted
+++ resolved
@@ -100,11 +100,7 @@
 		let mut title_string = StyledString::new();
 		title_string.append(StyledString::styled(
 			format!(
-<<<<<<< HEAD
-				"MWC Version {} (proto: {})",
-=======
-				"Grin Version {} [{:?}]",
->>>>>>> ddb05520
+				"MWC Version {} [{:?}]",
 				built_info::PKG_VERSION,
 				global::get_chain_type()
 			),

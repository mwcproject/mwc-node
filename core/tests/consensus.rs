--- conflicted
+++ resolved
@@ -621,114 +621,18 @@
 	{
 		global::set_mining_mode(global::ChainTypes::Mainnet);
 		assert_eq!(global::is_floonet(), false);
-<<<<<<< HEAD
-		assert!(valid_header_version(0, HeaderVersion::new(1)));
-		assert!(valid_header_version(YEAR_HEIGHT, HeaderVersion::new(1)));
-		assert!(valid_header_version(
-			YEAR_HEIGHT * 10,
-			HeaderVersion::new(1)
-		));
-		assert!(valid_header_version(
-			YEAR_HEIGHT * 100,
-			HeaderVersion::new(1)
-=======
 		assert!(valid_header_version(0, HeaderVersion(1)));
-		assert!(valid_header_version(10, HeaderVersion(1)));
-		assert!(!valid_header_version(10, HeaderVersion(2)));
-		assert!(valid_header_version(YEAR_HEIGHT / 2 - 1, HeaderVersion(1)));
-		assert!(valid_header_version(YEAR_HEIGHT / 2, HeaderVersion(2)));
-		assert!(valid_header_version(YEAR_HEIGHT / 2 + 1, HeaderVersion(2)));
-		assert!(!valid_header_version(YEAR_HEIGHT / 2, HeaderVersion(1)));
-		assert!(!valid_header_version(YEAR_HEIGHT, HeaderVersion(1)));
-
-		assert!(valid_header_version(YEAR_HEIGHT - 1, HeaderVersion(2)));
-		assert!(valid_header_version(YEAR_HEIGHT, HeaderVersion(3)));
-		assert!(valid_header_version(YEAR_HEIGHT + 1, HeaderVersion(3)));
-		assert!(!valid_header_version(YEAR_HEIGHT, HeaderVersion(2)));
-		assert!(!valid_header_version(YEAR_HEIGHT * 3 / 2, HeaderVersion(2)));
-		// v4 not active yet
-		assert!(!valid_header_version(YEAR_HEIGHT * 3 / 2, HeaderVersion(4)));
-		assert!(!valid_header_version(YEAR_HEIGHT * 3 / 2, HeaderVersion(3)));
-		assert!(!valid_header_version(YEAR_HEIGHT * 3 / 2, HeaderVersion(2)));
-		assert!(!valid_header_version(YEAR_HEIGHT * 3 / 2, HeaderVersion(1)));
-		assert!(!valid_header_version(YEAR_HEIGHT * 2, HeaderVersion(3)));
-		assert!(!valid_header_version(
-			YEAR_HEIGHT * 3 / 2 + 1,
-			HeaderVersion(3)
->>>>>>> f389e57c
-		));
+		assert!(valid_header_version(YEAR_HEIGHT, HeaderVersion(1)));
+		assert!(valid_header_version(YEAR_HEIGHT * 10, HeaderVersion(1)));
+		assert!(valid_header_version(YEAR_HEIGHT * 100, HeaderVersion(1)));
 	}
 	// Tests for floonet chain type.
 	{
 		global::set_mining_mode(global::ChainTypes::Floonet);
 		assert_eq!(global::is_floonet(), true);
-<<<<<<< HEAD
-		assert!(valid_header_version(0, HeaderVersion::new(1)));
-		assert!(valid_header_version(YEAR_HEIGHT, HeaderVersion::new(1)));
-		assert!(valid_header_version(
-			YEAR_HEIGHT * 10,
-			HeaderVersion::new(1)
-		));
-		assert!(valid_header_version(
-			YEAR_HEIGHT * 100,
-			HeaderVersion::new(1)
-		));
-=======
 		assert!(valid_header_version(0, HeaderVersion(1)));
-		assert!(valid_header_version(10, HeaderVersion(1)));
-		assert!(!valid_header_version(10, HeaderVersion(2)));
-		assert!(valid_header_version(
-			FLOONET_FIRST_HARD_FORK - 1,
-			HeaderVersion(1)
-		));
-		assert!(valid_header_version(
-			FLOONET_FIRST_HARD_FORK,
-			HeaderVersion(2)
-		));
-		assert!(valid_header_version(
-			FLOONET_FIRST_HARD_FORK + 1,
-			HeaderVersion(2)
-		));
-		assert!(!valid_header_version(
-			FLOONET_FIRST_HARD_FORK,
-			HeaderVersion(1)
-		));
-		assert!(!valid_header_version(YEAR_HEIGHT, HeaderVersion(1)));
-		assert!(valid_header_version(
-			FLOONET_SECOND_HARD_FORK - 1,
-			HeaderVersion(2)
-		));
-		assert!(valid_header_version(
-			FLOONET_SECOND_HARD_FORK,
-			HeaderVersion(3)
-		));
-		assert!(valid_header_version(
-			FLOONET_SECOND_HARD_FORK + 1,
-			HeaderVersion(3)
-		));
-		assert!(!valid_header_version(
-			FLOONET_SECOND_HARD_FORK,
-			HeaderVersion(2)
-		));
-		assert!(!valid_header_version(
-			FLOONET_SECOND_HARD_FORK,
-			HeaderVersion(1)
-		));
-
-		assert!(!valid_header_version(YEAR_HEIGHT - 1, HeaderVersion(2)));
-		assert!(valid_header_version(YEAR_HEIGHT - 1, HeaderVersion(3)));
-		assert!(valid_header_version(YEAR_HEIGHT, HeaderVersion(3)));
-		assert!(valid_header_version(YEAR_HEIGHT + 1, HeaderVersion(3)));
-		// v4 not active yet
-		assert!(!valid_header_version(YEAR_HEIGHT * 3 / 2, HeaderVersion(4)));
-		assert!(!valid_header_version(YEAR_HEIGHT * 3 / 2, HeaderVersion(3)));
-		assert!(!valid_header_version(YEAR_HEIGHT * 3 / 2, HeaderVersion(2)));
-		assert!(!valid_header_version(YEAR_HEIGHT * 3 / 2, HeaderVersion(1)));
-		assert!(!valid_header_version(YEAR_HEIGHT * 2, HeaderVersion(3)));
-		assert!(!valid_header_version(
-			YEAR_HEIGHT * 3 / 2 + 1,
-			HeaderVersion(3)
-		));
->>>>>>> f389e57c
+		assert!(valid_header_version(YEAR_HEIGHT, HeaderVersion(1)));
+		assert!(valid_header_version(YEAR_HEIGHT * 10, HeaderVersion(1)));
+		assert!(valid_header_version(YEAR_HEIGHT * 100, HeaderVersion(1)));
 	}
 }
--- conflicted
+++ resolved
@@ -17,39 +17,19 @@
 //! should be used sparingly.
 
 use crate::consensus::{
-<<<<<<< HEAD
 	graph_weight, HeaderInfo, BASE_EDGE_BITS, BLOCK_TIME_SEC, COINBASE_MATURITY,
 	CUT_THROUGH_HORIZON, DAY_HEIGHT, DEFAULT_MIN_EDGE_BITS, DIFFICULTY_ADJUST_WINDOW,
 	INITIAL_DIFFICULTY, MAX_BLOCK_WEIGHT, PROOFSIZE, SECOND_POW_EDGE_BITS, STATE_SYNC_THRESHOLD,
 };
 use crate::pow::{self, new_cuckarood_ctx, new_cuckatoo_ctx, EdgeType, PoWContext};
-=======
-	graph_weight, valid_header_version, HeaderInfo, BASE_EDGE_BITS, BLOCK_TIME_SEC,
-	COINBASE_MATURITY, CUT_THROUGH_HORIZON, DAY_HEIGHT, DEFAULT_MIN_EDGE_BITS,
-	DIFFICULTY_ADJUST_WINDOW, INITIAL_DIFFICULTY, MAX_BLOCK_WEIGHT, PROOFSIZE,
-	SECOND_POW_EDGE_BITS, STATE_SYNC_THRESHOLD,
-};
-use crate::core::block::HeaderVersion;
-use crate::pow::{
-	self, new_cuckaroo_ctx, new_cuckarood_ctx, new_cuckaroom_ctx, new_cuckatoo_ctx, EdgeType,
-	PoWContext,
-};
+use std::sync::atomic::{AtomicBool, Ordering};
+use std::sync::Arc;
 use util::RwLock;
 
->>>>>>> f389e57c
 /// An enum collecting sets of parameters used throughout the
 /// code wherever mining is needed. This should allow for
 /// different sets of parameters for different purposes,
 /// e.g. CI, User testing, production values
-<<<<<<< HEAD
-use crate::util::RwLock;
-use std::sync::atomic::{AtomicBool, Ordering};
-use std::sync::Arc;
-
-/// Define these here, as they should be developer-set, not really tweakable
-/// by users
-
-=======
 /// Define these here, as they should be developer-set, not really tweakable
 /// by users
 
@@ -60,7 +40,6 @@
 /// This defines the p2p layer protocol version for this node.
 pub const PROTOCOL_VERSION: u32 = 2;
 
->>>>>>> f389e57c
 /// Automated testing edge_bits
 pub const AUTOMATED_TESTING_MIN_EDGE_BITS: u8 = 10;
 
@@ -80,7 +59,10 @@
 pub const USER_TESTING_COINBASE_MATURITY: u64 = 3;
 
 /// Testing cut through horizon in blocks
-pub const TESTING_CUT_THROUGH_HORIZON: u32 = 70;
+pub const AUTOMATED_TESTING_CUT_THROUGH_HORIZON: u32 = 20;
+
+/// Testing cut through horizon in blocks
+pub const USER_TESTING_CUT_THROUGH_HORIZON: u32 = 70;
 
 /// Testing state sync threshold in blocks
 pub const TESTING_STATE_SYNC_THRESHOLD: u32 = 20;
@@ -110,6 +92,12 @@
 /// Will also remove old blocks and associated data from the database.
 /// For a node configured as "archival_mode = true" only the txhashset will be compacted.
 pub const COMPACTION_CHECK: u64 = DAY_HEIGHT;
+
+/// Number of blocks to reuse a txhashset zip for (automated testing and user testing).
+pub const TESTING_TXHASHSET_ARCHIVE_INTERVAL: u64 = 10;
+
+/// Number of blocks to reuse a txhashset zip for.
+pub const TXHASHSET_ARCHIVE_INTERVAL: u64 = 12 * 60;
 
 /// Types of chain a server can run with, dictates the genesis block and
 /// and mining parameters used.
@@ -190,31 +178,11 @@
 	match chain_type {
 		// Mainnet has Cuckaroo(d)29 for AR and Cuckatoo31+ for AF
 		ChainTypes::Mainnet if edge_bits > 29 => new_cuckatoo_ctx(edge_bits, proof_size, max_sols),
-<<<<<<< HEAD
 		ChainTypes::Mainnet => new_cuckarood_ctx(edge_bits, proof_size),
 
 		// Same for Floonet
 		ChainTypes::Floonet if edge_bits > 29 => new_cuckatoo_ctx(edge_bits, proof_size, max_sols),
 		ChainTypes::Floonet => new_cuckarood_ctx(edge_bits, proof_size),
-=======
-		ChainTypes::Mainnet if valid_header_version(height, HeaderVersion(3)) => {
-			new_cuckaroom_ctx(edge_bits, proof_size)
-		}
-		ChainTypes::Mainnet if valid_header_version(height, HeaderVersion(2)) => {
-			new_cuckarood_ctx(edge_bits, proof_size)
-		}
-		ChainTypes::Mainnet => new_cuckaroo_ctx(edge_bits, proof_size),
-
-		// Same for Floonet
-		ChainTypes::Floonet if edge_bits > 29 => new_cuckatoo_ctx(edge_bits, proof_size, max_sols),
-		ChainTypes::Floonet if valid_header_version(height, HeaderVersion(3)) => {
-			new_cuckaroom_ctx(edge_bits, proof_size)
-		}
-		ChainTypes::Floonet if valid_header_version(height, HeaderVersion(2)) => {
-			new_cuckarood_ctx(edge_bits, proof_size)
-		}
-		ChainTypes::Floonet => new_cuckaroo_ctx(edge_bits, proof_size),
->>>>>>> f389e57c
 
 		// Everything else is Cuckatoo only
 		_ => new_cuckatoo_ctx(edge_bits, proof_size, max_sols),
@@ -299,8 +267,8 @@
 pub fn cut_through_horizon() -> u32 {
 	let param_ref = CHAIN_TYPE.read();
 	match *param_ref {
-		ChainTypes::AutomatedTesting => TESTING_CUT_THROUGH_HORIZON,
-		ChainTypes::UserTesting => TESTING_CUT_THROUGH_HORIZON,
+		ChainTypes::AutomatedTesting => AUTOMATED_TESTING_CUT_THROUGH_HORIZON,
+		ChainTypes::UserTesting => USER_TESTING_CUT_THROUGH_HORIZON,
 		_ => CUT_THROUGH_HORIZON,
 	}
 }
@@ -315,16 +283,14 @@
 	}
 }
 
-/// Are we in automated testing mode?
-pub fn is_automated_testing_mode() -> bool {
-	let param_ref = CHAIN_TYPE.read();
-	ChainTypes::AutomatedTesting == *param_ref
-}
-
-/// Are we in user testing mode?
-pub fn is_user_testing_mode() -> bool {
-	let param_ref = CHAIN_TYPE.read();
-	ChainTypes::UserTesting == *param_ref
+/// Number of blocks to reuse a txhashset zip for.
+pub fn txhashset_archive_interval() -> u64 {
+	let param_ref = CHAIN_TYPE.read();
+	match *param_ref {
+		ChainTypes::AutomatedTesting => TESTING_TXHASHSET_ARCHIVE_INTERVAL,
+		ChainTypes::UserTesting => TESTING_TXHASHSET_ARCHIVE_INTERVAL,
+		_ => TXHASHSET_ARCHIVE_INTERVAL,
+	}
 }
 
 /// Are we in production mode?
@@ -347,30 +313,6 @@
 pub fn is_mainnet() -> bool {
 	let param_ref = CHAIN_TYPE.read();
 	ChainTypes::Mainnet == *param_ref
-}
-
-/// Helper function to get a nonce known to create a valid POW on
-/// the genesis block, to prevent it taking ages. Should be fine for now
-/// as the genesis block POW solution turns out to be the same for every new
-/// block chain at the moment
-pub fn get_genesis_nonce() -> u64 {
-	let param_ref = CHAIN_TYPE.read();
-	match *param_ref {
-		// won't make a difference
-		ChainTypes::AutomatedTesting => 0,
-		// Magic nonce for current genesis block at cuckatoo15
-		ChainTypes::UserTesting => 27944,
-		// Placeholder, obviously not the right value
-		ChainTypes::Floonet => 0,
-		// Placeholder, obviously not the right value
-		ChainTypes::Mainnet => 0,
-	}
-}
-
-/// Short name representing the current chain type ("floo", "main", etc.)
-pub fn chain_shortname() -> String {
-	let param_ref = CHAIN_TYPE.read();
-	param_ref.shortname()
 }
 
 /// Converts an iterator of block difficulty data to more a more manageable

--- conflicted
+++ resolved
@@ -44,9 +44,8 @@
 		let static_secp = static_secp_instance();
 		let static_secp = static_secp.lock();
 		String::deserialize(deserializer)
-<<<<<<< HEAD
 			.and_then(|string| {
-				from_hex(string.as_str()).map_err(|err| {
+				from_hex(&string).map_err(|err| {
 					Error::custom(format!("Unable to decode pub key HEX {}, {}", string, err))
 				})
 			})
@@ -54,11 +53,6 @@
 				PublicKey::from_slice(&static_secp, &bytes).map_err(|err| {
 					Error::custom(format!("Unable to build Pub Key from {:?}, {}", bytes, err))
 				})
-=======
-			.and_then(|string| from_hex(&string).map_err(Error::custom))
-			.and_then(|bytes: Vec<u8>| {
-				PublicKey::from_slice(&static_secp, &bytes).map_err(Error::custom)
->>>>>>> f25b75c6
 			})
 	}
 }
@@ -92,25 +86,16 @@
 		let static_secp = static_secp_instance();
 		let static_secp = static_secp.lock();
 		Option::<String>::deserialize(deserializer).and_then(|res| match res {
-<<<<<<< HEAD
-			Some(string) => from_hex(string.as_str())
+			Some(string) => from_hex(&string)
 				.map_err(|err| {
 					Error::custom(format!("Fail to parse signature HEX {}, {}", string, err))
 				})
-=======
-			Some(string) => from_hex(&string)
-				.map_err(Error::custom)
->>>>>>> f25b75c6
 				.and_then(|bytes: Vec<u8>| {
 					let mut b = [0u8; 64];
 					b.copy_from_slice(&bytes[0..64]);
 					secp::Signature::from_compact(&static_secp, &b)
 						.map(Some)
-<<<<<<< HEAD
 						.map_err(|err| Error::custom(format!("Fail to decode signature, {}", err)))
-=======
-						.map_err(Error::custom)
->>>>>>> f25b75c6
 				}),
 			None => Ok(None),
 		})
@@ -145,25 +130,16 @@
 		let static_secp = static_secp_instance();
 		let static_secp = static_secp.lock();
 		Option::<String>::deserialize(deserializer).and_then(|res| match res {
-<<<<<<< HEAD
-			Some(string) => from_hex(string.as_str())
+			Some(string) => from_hex(&string)
 				.map_err(|err| {
 					Error::custom(format!("Fail to parse key from HEX {}, {}", string, err))
 				})
-=======
-			Some(string) => from_hex(&string)
-				.map_err(Error::custom)
->>>>>>> f25b75c6
 				.and_then(|bytes: Vec<u8>| {
 					let mut b = [0u8; 32];
 					b.copy_from_slice(&bytes[0..32]);
 					secp::key::SecretKey::from_slice(&static_secp, &b)
 						.map(Some)
-<<<<<<< HEAD
 						.map_err(|err| Error::custom(format!("Fail to decode key, {}", err)))
-=======
-						.map_err(Error::custom)
->>>>>>> f25b75c6
 				}),
 			None => Ok(None),
 		})
@@ -194,9 +170,8 @@
 		let static_secp = static_secp_instance();
 		let static_secp = static_secp.lock();
 		String::deserialize(deserializer)
-<<<<<<< HEAD
 			.and_then(|string| {
-				from_hex(string.as_str()).map_err(|err| {
+				from_hex(&string).map_err(|err| {
 					Error::custom(format!("Fail to parse signature HEX {}, {}", string, err))
 				})
 			})
@@ -205,13 +180,6 @@
 				b.copy_from_slice(&bytes[0..64]);
 				secp::Signature::from_compact(&static_secp, &b)
 					.map_err(|err| Error::custom(format!("Fail to decode signature, {}", err)))
-=======
-			.and_then(|string| from_hex(&string).map_err(Error::custom))
-			.and_then(|bytes: Vec<u8>| {
-				let mut b = [0u8; 64];
-				b.copy_from_slice(&bytes[0..64]);
-				secp::Signature::from_compact(&static_secp, &b).map_err(Error::custom)
->>>>>>> f25b75c6
 			})
 	}
 }
@@ -240,15 +208,10 @@
 		D: Deserializer<'de>,
 	{
 		Option::<String>::deserialize(deserializer).and_then(|res| match res {
-<<<<<<< HEAD
-			Some(string) => from_hex(string.as_str())
+			Some(string) => from_hex(&string)
 				.map_err(|err| {
 					Error::custom(format!("Fail to parse Commit from HEX {}, {}", string, err))
 				})
-=======
-			Some(string) => from_hex(&string)
-				.map_err(Error::custom)
->>>>>>> f25b75c6
 				.and_then(|bytes: Vec<u8>| Ok(Some(Commitment::from_vec(bytes.to_vec())))),
 			None => Ok(None),
 		})
@@ -260,7 +223,6 @@
 	D: Deserializer<'de>,
 {
 	use serde::de::Error;
-<<<<<<< HEAD
 	String::deserialize(deserializer).and_then(|string| {
 		BlindingFactor::from_hex(&string).map_err(|err| {
 			Error::custom(format!(
@@ -269,10 +231,6 @@
 			))
 		})
 	})
-=======
-	String::deserialize(deserializer)
-		.and_then(|string| BlindingFactor::from_hex(&string).map_err(Error::custom))
->>>>>>> f25b75c6
 }
 
 /// Creates a RangeProof from a hex string
@@ -282,16 +240,11 @@
 {
 	use serde::de::{Error, IntoDeserializer};
 
-<<<<<<< HEAD
 	let val = String::deserialize(deserializer).and_then(|string| {
-		from_hex(string.as_str()).map_err(|err| {
+		from_hex(&string).map_err(|err| {
 			Error::custom(format!("Fail to parse range proof HEX {}, {}", string, err))
 		})
 	})?;
-=======
-	let val = String::deserialize(deserializer)
-		.and_then(|string| from_hex(&string).map_err(Error::custom))?;
->>>>>>> f25b75c6
 	RangeProof::deserialize(val.into_deserializer())
 }
 
@@ -302,15 +255,11 @@
 {
 	use serde::de::Error;
 	String::deserialize(deserializer)
-<<<<<<< HEAD
 		.and_then(|string| {
-			from_hex(string.as_str()).map_err(|err| {
+			from_hex(&string).map_err(|err| {
 				Error::custom(format!("Fail to parse commitment HEX {}, {}", string, err))
 			})
 		})
-=======
-		.and_then(|string| from_hex(&string).map_err(Error::custom))
->>>>>>> f25b75c6
 		.and_then(|bytes: Vec<u8>| Ok(Commitment::from_vec(bytes.to_vec())))
 }
 

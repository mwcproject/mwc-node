--- conflicted
+++ resolved
@@ -96,15 +96,9 @@
 For help on mwc commands and their switches, try:
 
 ```sh
-<<<<<<< HEAD
 mwc help
-mwc wallet --help
+mwc server --help
 mwc client --help
-=======
-grin help
-grin server --help
-grin client --help
->>>>>>> f389e57c
 ```
 
 ## Docker
@@ -141,10 +135,5 @@
 [grin-miner](https://github.com/mimblewimble/grin-miner). Once your MWC code node is up and running,
 you can start mining by building and running grin-miner against your running MWC node.
 
-<<<<<<< HEAD
 For grin-miner to be able to communicate with your MWC node, make sure that you have `enable_stratum_server = true`
-in your `mwc-server.toml` configuration file and you have a wallet listener running (`mwc wallet listen`). 
-=======
-For grin-miner to be able to communicate with your grin node, make sure that you have `enable_stratum_server = true`
-in your `grin-server.toml` configuration file and you have a wallet listener running (`grin-wallet listen`). 
->>>>>>> f389e57c
+in your `mwc-server.toml` configuration file and you have a wallet listener running (`mwc-wallet listen`). 